/*

 














*/

#ifndef _WIN32
#define __STDC_FORMAT_MACROS
#include <inttypes.h>
#include <sys/socket.h>
#include <algorithm>
#endif

#include "sinsp.h"
#include "sinsp_int.h"

#include "../libscap/scap.h"

extern sinsp_evttables g_infotables;

///////////////////////////////////////////////////////////////////////////////
// sinsp_evt_param implementation
///////////////////////////////////////////////////////////////////////////////
void sinsp_evt_param::init(char *valptr, uint16_t len)
{
	m_val = valptr;
	m_len = len;
}

///////////////////////////////////////////////////////////////////////////////
// sinsp_evt implementation
///////////////////////////////////////////////////////////////////////////////
sinsp_evt::sinsp_evt() :
	m_paramstr_storage(256), m_resolved_paramstr_storage(1024)
{
	m_params_loaded = false;
	m_tinfo = NULL;
#ifdef _DEBUG
	m_filtered_out = false;
#endif
}

sinsp_evt::sinsp_evt(sinsp *inspector) :
	m_paramstr_storage(1024), m_resolved_paramstr_storage(1024)
{
	m_inspector = inspector;
	m_params_loaded = false;
	m_tinfo = NULL;
#ifdef _DEBUG
	m_filtered_out = false;
#endif
}

sinsp_evt::~sinsp_evt()
{
}

void sinsp_evt::init()
{
	m_params_loaded = false;
	m_info = scap_event_getinfo(m_pevt);
	m_tinfo = NULL;
	m_fdinfo = NULL;
	m_iosize = 0;
}

void sinsp_evt::init(uint8_t *evdata, uint16_t cpuid)
{
	m_params_loaded = false;
	m_pevt = (scap_evt *)evdata;
	m_info = scap_event_getinfo(m_pevt);
	m_tinfo = NULL;
	m_fdinfo = NULL;
	m_iosize = 0;
	m_cpuid = cpuid;
	m_evtnum = 0;
}

uint64_t sinsp_evt::get_num()
{
	return m_evtnum;
}

int16_t sinsp_evt::get_cpuid()
{
	return m_cpuid;
}

uint16_t sinsp_evt::get_type()
{
	return m_pevt->type;
}

ppm_event_flags sinsp_evt::get_flags()
{
	return m_info->flags;
}

uint64_t sinsp_evt::get_ts()
{
	return m_pevt->ts;
}

const char *sinsp_evt::get_name()
{
	return m_info->name;
}

event_direction sinsp_evt::get_direction()
{
	return (event_direction)(m_pevt->type & PPME_DIRECTION_FLAG);
}

int64_t sinsp_evt::get_tid()
{
	return m_pevt->tid;
}

void sinsp_evt::set_iosize(uint32_t size)
{
	m_iosize = size;
}

uint32_t sinsp_evt::get_iosize()
{
	return m_iosize;
}

sinsp_threadinfo* sinsp_evt::get_thread_info(bool query_os_if_not_found)
{
	if(NULL != m_tinfo)
	{
		return m_tinfo;
	}

	return m_inspector->get_thread(m_pevt->tid, query_os_if_not_found);
}

sinsp_fdinfo_t* sinsp_evt::get_fd_info()
{
	return m_fdinfo;
}

uint32_t sinsp_evt::get_num_params()
{
	if(!m_params_loaded)
	{
		load_params();
		m_params_loaded = true;
	}

	return m_params.size();
}

sinsp_evt_param *sinsp_evt::get_param(uint32_t id)
{
	if(!m_params_loaded)
	{
		load_params();
		m_params_loaded = true;
	}

	return &(m_params[id]);
}

const char *sinsp_evt::get_param_name(uint32_t id)
{
	if(!m_params_loaded)
	{
		load_params();
		m_params_loaded = true;
	}

	ASSERT(id < m_info->nparams);

	return m_info->params[id].name;
}

const struct ppm_param_info* sinsp_evt::get_param_info(uint32_t id)
{
	if(!m_params_loaded)
	{
		load_params();
		m_params_loaded = true;
	}

	ASSERT(id < m_info->nparams);

	return &(m_info->params[id]);
}

uint32_t binary_buffer_to_hex_string(char *dst, char *src, uint32_t dstlen, uint32_t srclen, sinsp_evt::param_fmt fmt)
{
	uint32_t j;
	uint32_t k;
	uint32_t l = 0;
	uint32_t num_chunks;
	uint32_t row_len;
	char row[128];
	char *ptr;

	for(j = 0; j < srclen; j += 8 * sizeof(uint16_t))
	{
		k = 0;
		k += sprintf(row + k, "\n\t0x%.4x:", j);

		ptr = &src[j];
		num_chunks = 0;
		while(num_chunks < 8 && ptr < src + srclen)
		{
			uint16_t* chunk = (uint16_t*)ptr;
			if(ptr == src + srclen - 1)
			{
				k += sprintf(row + k, "   %.2x", *((uint8_t*)chunk));
			}
			else
			{
				k += sprintf(row + k, " %.4x", *chunk);
			}

			num_chunks++;
			ptr += sizeof(uint16_t);
		}

		if(fmt == sinsp_evt::PF_HEXASCII)
		{
			// Fill the row with spaces to align it to other rows
			while(num_chunks < 8)
			{
				memset(row + k, ' ', 5);

				k += 5;
				num_chunks++;
			}

			row[k++] = ' ';
			row[k++] = ' ';

			for(ptr = &src[j];
				ptr < src + j + 8 * sizeof(uint16_t) && ptr < src + srclen;
				ptr++, k++)
			{
				if(isprint((int)(uint8_t)*ptr))
				{
					row[k] = *ptr;
				}
				else
				{
					row[k] = '.';
				}
			}
		}
		row[k] = 0;

		row_len = strlen(row);
		if(l + row_len >= dstlen)
		{
			break;
		}
		strcpy(dst + l, row);
		l += row_len;
	}

	return l;
}

uint32_t binary_buffer_to_string(char *dst, char *src, uint32_t dstlen, uint32_t srclen, sinsp_evt::param_fmt fmt)
{
	uint32_t j;
	uint32_t k = 0;

	if(dstlen == 0)
	{
		ASSERT(false);
		return 0;
	}

	if(srclen == 0)
	{
		*dst = 0;
		return 0;
	}

	if(fmt == sinsp_evt::PF_HEX || fmt == sinsp_evt::PF_HEXASCII)
	{
		k = binary_buffer_to_hex_string(dst, src, dstlen, srclen, fmt);
	}
	else
	{
		for(j = 0; j < srclen; j++)
		{
			//
			// Make sure there's enough space in the target buffer.
			// Note that we reserve two bytes, because some characters are expanded
			// when copied.
			//
			if(k >= dstlen - 1)
			{
				dst[k - 1] = 0;
				return k - 1;
			}

			if(isprint((int)(uint8_t)src[j]))
			{
				switch(src[j])
				{
				case '"':
				case '\\':
					dst[k++] = '\\';
					break;
				default:
					break;
				}

				dst[k] = src[j];
			}
			else
			{
				dst[k] = '.';
			}

			k++;
		}
	}

	dst[k] = 0;
	return k;
}

uint32_t strcpy_sanitized(char *dest, char *src, uint32_t dstsize)
{
	volatile char* tmp = (volatile char *)dest;
	size_t j = 0;
	g_invalidchar ic;

	while(j < dstsize)
	{
		if(!ic(*src))
		{
			*tmp = *src;
			tmp++;
			j++;
		}

		if(*src == 0)
		{
			*tmp = 0;
			return j + 1;
		}

		src++;
	}

	//
	// In case there wasn't enough space, null-termninate the destination
	//
	if(dstsize)
	{
		dest[dstsize - 1] = 0;
	}

	return dstsize;
}

const char* sinsp_evt::get_param_as_str(uint32_t id, OUT const char** resolved_str, sinsp_evt::param_fmt fmt)
{
	uint32_t j;
	ASSERT(id < m_info->nparams);

	//
	// Make sure the params are actually loaded
	//
	if(!m_params_loaded)
	{
		load_params();
		m_params_loaded = true;
	}

	//
	// Reset the resolved string
	//
	*resolved_str = &m_resolved_paramstr_storage[0];
	m_resolved_paramstr_storage[0] = 0;

	//
	// Get the parameter
	//
	sinsp_evt_param *param = &(m_params[id]);

	switch(m_info->params[id].type)
	{
	case PT_INT8:
		ASSERT(param->m_len == sizeof(int8_t));
		snprintf(&m_paramstr_storage[0],
			m_paramstr_storage.size(),
			"%" PRId8, *(int8_t *)param->m_val);
		break;
	case PT_INT16:
		ASSERT(param->m_len == sizeof(int16_t));
		snprintf(&m_paramstr_storage[0],
			m_paramstr_storage.size(),
			"%" PRId16, *(int16_t *)param->m_val);
		break;
	case PT_INT32:
		ASSERT(param->m_len == sizeof(int32_t));
		snprintf(&m_paramstr_storage[0],
			m_paramstr_storage.size(),
			"%" PRId32, *(int32_t *)param->m_val);
		break;
	case PT_INT64:
		ASSERT(param->m_len == sizeof(int64_t));
		snprintf(&m_paramstr_storage[0],
			m_paramstr_storage.size(),
			"%" PRId64, *(int64_t *)param->m_val);
		break;
	case PT_FD:
		{
		int64_t fd;
		ASSERT(param->m_len == sizeof(int64_t));

		fd = *(int64_t*)param->m_val;

		//
		// Add the fd number
		//
		snprintf(&m_paramstr_storage[0],
		         m_paramstr_storage.size(),
		         "%" PRId64, fd);

		sinsp_threadinfo* tinfo = get_thread_info();
		if(tinfo == NULL)
		{
			//
			// no thread. Definitely can't resolve the fd, just return the number
			//
			break;
		}

		if(fd >= 0)
		{
			sinsp_fdinfo_t *fdinfo = tinfo->get_fd(fd);
			if(fdinfo)
			{
				char tch = fdinfo->get_typechar();

				char typestr[2] =
				{
					(fmt == PF_SIMPLE)?(char)0:tch,
					0
				};

				//
				// Make sure we remove invalid characters from the resolved name
				//
				string sanitized_str = fdinfo->m_name;

				sanitized_str.erase(remove_if(sanitized_str.begin(), sanitized_str.end(), g_invalidchar()), sanitized_str.end());

				//
				// Make sure the string will fit
				//
				if(sanitized_str.size() >= m_resolved_paramstr_storage.size())
				{
					m_resolved_paramstr_storage.resize(sanitized_str.size() + 1);
				}

				snprintf(&m_resolved_paramstr_storage[0],
					m_resolved_paramstr_storage.size(),
					"<%s>%s", typestr, sanitized_str.c_str());

/* XXX
				if(sanitized_str.length() == 0)
				{
					snprintf(&m_resolved_paramstr_storage[0],
							 m_resolved_paramstr_storage.size(),
							 "<%c>", tch);
				}
				else
				{
					snprintf(&m_resolved_paramstr_storage[0],
							 m_resolved_paramstr_storage.size(),
							 "%s", sanitized_str.c_str());
				}
*/
			}
		}
		else
		{
			//
			// Resolve this as an errno
			//
			string errstr(sinsp_utils::errno_to_str((int32_t)fd));
			if(errstr != "")
			{
				snprintf(&m_resolved_paramstr_storage[0],
				         m_resolved_paramstr_storage.size(),
				         "%s", errstr.c_str());
			}
		}
	}
	break;
	case PT_PID:
		{
			ASSERT(param->m_len == sizeof(int64_t));

			snprintf(&m_paramstr_storage[0],
					 m_paramstr_storage.size(),
					 "%" PRId64, *(int64_t *)param->m_val);


			sinsp_threadinfo* atinfo = m_inspector->get_thread(*(int64_t *)param->m_val, false);
			if(atinfo != NULL)
			{
				string& tcomm = atinfo->m_comm;

				//
				// Make sure the string will fit
				//
				if(tcomm.size() >= m_resolved_paramstr_storage.size())
				{
					m_resolved_paramstr_storage.resize(tcomm.size() + 1);
				}

				snprintf(&m_resolved_paramstr_storage[0],
						 m_resolved_paramstr_storage.size(),
						 "%s",
						 tcomm.c_str());
			}
		}
		break;
	case PT_UINT8:
		ASSERT(param->m_len == sizeof(uint8_t));
		snprintf(&m_paramstr_storage[0],
		         m_paramstr_storage.size(),
		         "%" PRIu8, *(uint8_t *)param->m_val);
		break;
	case PT_UINT16:
		ASSERT(param->m_len == sizeof(uint16_t));
		snprintf(&m_paramstr_storage[0],
		         m_paramstr_storage.size(),
		         "%" PRIu16, *(uint16_t *)param->m_val);
		break;
	case PT_UINT32:
		ASSERT(param->m_len == sizeof(uint32_t));
		snprintf(&m_paramstr_storage[0],
		         m_paramstr_storage.size(),
		         "%" PRIu32, *(uint32_t *)param->m_val);
		break;
	case PT_ERRNO:
	{
		ASSERT(param->m_len == sizeof(int64_t));

		int64_t val = *(int64_t *)param->m_val;

		snprintf(&m_paramstr_storage[0],
		         m_paramstr_storage.size(),
		         "%" PRId64, val);

		//
		// Resolve this as an errno
		//
		string errstr;

		if(val < 0)
		{
			errstr = sinsp_utils::errno_to_str((int32_t)val);

			if(errstr != "")
			{
				snprintf(&m_resolved_paramstr_storage[0],
				         m_resolved_paramstr_storage.size(),
				         "%s", errstr.c_str());
			}
		}
	}
	break;
	case PT_UINT64:
		ASSERT(param->m_len == sizeof(uint64_t));
		snprintf(&m_paramstr_storage[0],
		         m_paramstr_storage.size(),
		         "%" PRIu64, *(int64_t *)param->m_val);
		break;
	case PT_CHARBUF:
		//
		// Make sure the string will fit
		//
		if(param->m_len > m_resolved_paramstr_storage.size())
		{
			m_resolved_paramstr_storage.resize(param->m_len);
		}

		snprintf(&m_paramstr_storage[0],
		         m_paramstr_storage.size(),
		         "%s", param->m_val);
		break;
	case PT_FSPATH:
	{
		strcpy_sanitized(&m_paramstr_storage[0],
			param->m_val,
			MIN(param->m_len, m_paramstr_storage.size()));

		sinsp_threadinfo* tinfo = get_thread_info();

		if(tinfo)
		{
			string fullpath;
			string cwd = tinfo->get_cwd();

			if(!sinsp_utils::concatenate_paths(&m_resolved_paramstr_storage[0],
				m_resolved_paramstr_storage.size(),
				(char*)cwd.c_str(), 
				cwd.length(), 
				param->m_val, 
				param->m_len))
			{
				m_resolved_paramstr_storage[0] = 0;
			}
		}
		else
		{
			*resolved_str = &m_paramstr_storage[0];
		}
	}
	break;
	case PT_BYTEBUF:
	{
		/* This would include quotes around the outpur string
		            m_paramstr_storage[0] = '"';
		            cres = binary_buffer_to_string(m_paramstr_storage + 1,
		                param->m_val,
		                m_paramstr_storage.size() - 2,
		                param->m_len);

		            m_paramstr_storage[cres + 1] = '"';
		            m_paramstr_storage[cres + 2] = 0;
		*/
<<<<<<< HEAD
		binary_buffer_to_string(m_paramstr_storage,
	                               param->m_val,
	                               sizeof(m_paramstr_storage) - 1,
	                               param->m_len,
	                               fmt);
=======
		if(binary_buffer_to_string(&m_paramstr_storage[0],
			param->m_val,
			m_paramstr_storage.size() - 1,
			param->m_len,
			fmt) == m_paramstr_storage.size())
		{
			//
			// The buffer didn't fit, expand it for future use
			//
			m_paramstr_storage.resize(m_paramstr_storage.size() * 2);
		}
>>>>>>> 96e6f441
	}
	break;
	case PT_SOCKADDR:
		if(param->m_len == 0)
		{
			snprintf(&m_paramstr_storage[0],
			         m_paramstr_storage.size(),
			         "NULL");

			break;
		}
		else if(param->m_val[0] == AF_UNIX)
		{
			ASSERT(param->m_len > 1);

			//
			// Sanitize the file string.
			//
            string sanitized_str = param->m_val + 1;
            sanitized_str.erase(remove_if(sanitized_str.begin(), sanitized_str.end(), g_invalidchar()), sanitized_str.end());

			snprintf(&m_paramstr_storage[0],
				m_paramstr_storage.size(), 
				"%s",
				sanitized_str.c_str());
		}
		else if(param->m_val[0] == PPM_AF_INET)
		{
			if(param->m_len == 1 + 4 + 2)
			{
				snprintf(&m_paramstr_storage[0],
				         m_paramstr_storage.size(),
				         "%u.%u.%u.%u:%u",
				         (unsigned int)(uint8_t)param->m_val[1],
				         (unsigned int)(uint8_t)param->m_val[2],
				         (unsigned int)(uint8_t)param->m_val[3],
				         (unsigned int)(uint8_t)param->m_val[4],
				         (unsigned int)*(uint16_t*)(param->m_val+5));
			}
			else
			{
				ASSERT(false);
				snprintf(&m_paramstr_storage[0],
				         m_paramstr_storage.size(),
				         "INVALID IPv4");
			}
		}
		else
		{
			snprintf(&m_paramstr_storage[0],
			         m_paramstr_storage.size(),
			         "family %d", (int)param->m_val[0]);
		}
		break;
	case PT_SOCKTUPLE:
		if(param->m_len == 0)
		{
			snprintf(&m_paramstr_storage[0],
			         m_paramstr_storage.size(),
			         "NULL");

			break;
		}
		
		if(param->m_val[0] == PPM_AF_INET)
		{
			if(param->m_len == 1 + 4 + 2 + 4 + 2)
			{
				snprintf(&m_paramstr_storage[0],
				         m_paramstr_storage.size(),
				         "%u.%u.%u.%u:%u->%u.%u.%u.%u:%u",
				         (unsigned int)(uint8_t)param->m_val[1],
				         (unsigned int)(uint8_t)param->m_val[2],
				         (unsigned int)(uint8_t)param->m_val[3],
				         (unsigned int)(uint8_t)param->m_val[4],
				         (unsigned int)*(uint16_t*)(param->m_val+5),
				         (unsigned int)(uint8_t)param->m_val[7],
				         (unsigned int)(uint8_t)param->m_val[8],
				         (unsigned int)(uint8_t)param->m_val[9],
				         (unsigned int)(uint8_t)param->m_val[10],
				         (unsigned int)*(uint16_t*)(param->m_val+11));
			}
			else
			{
				ASSERT(false);
				snprintf(&m_paramstr_storage[0],
				         m_paramstr_storage.size(),
				         "INVALID IPv4");
			}
		}
		else if(param->m_val[0] == PPM_AF_INET6)
		{
			if(param->m_len == 1 + 16 + 2 + 16 + 2)
			{
				uint8_t* sip6 = (uint8_t*)param->m_val + 1;
				uint8_t* dip6 = (uint8_t*)param->m_val + 19;
				uint8_t* sip = (uint8_t*)param->m_val + 13;
				uint8_t* dip = (uint8_t*)param->m_val + 31;

				if(sinsp_utils::is_ipv4_mapped_ipv6(sip6) && sinsp_utils::is_ipv4_mapped_ipv6(dip6))
				{
					snprintf(&m_paramstr_storage[0],
							 m_paramstr_storage.size(),
							 "%u.%u.%u.%u:%u->%u.%u.%u.%u:%u",
							 (unsigned int)sip[0],
							 (unsigned int)sip[1],
							 (unsigned int)sip[2],
							 (unsigned int)sip[3],
							 (unsigned int)*(uint16_t*)(param->m_val + 17),
							 (unsigned int)dip[0],
							 (unsigned int)dip[1],
							 (unsigned int)dip[2],
							 (unsigned int)dip[3],
							 (unsigned int)*(uint16_t*)(param->m_val + 35));
					break;
				}
				else
				{
					char srcstr[INET6_ADDRSTRLEN];
					char dststr[INET6_ADDRSTRLEN];
					if(inet_ntop(AF_INET6, sip6, srcstr, sizeof(srcstr)) && 
						inet_ntop(AF_INET6, sip6, dststr, sizeof(dststr)))
					{
						snprintf(&m_paramstr_storage[0],
								 m_paramstr_storage.size(),
								 "%s:%u->%s:%u",
								 srcstr,
								 (unsigned int)*(uint16_t*)(param->m_val + 17),
								 dststr,
								 (unsigned int)*(uint16_t*)(param->m_val + 35));
						break;
					}
				}
			}

			ASSERT(false);
			snprintf(&m_paramstr_storage[0],
				        m_paramstr_storage.size(),
				        "INVALID IPv6");
		}
		else if(param->m_val[0] == AF_UNIX)
		{
			ASSERT(param->m_len > 17);

			//
			// Sanitize the file string.
			//
            string sanitized_str = param->m_val + 17;
            sanitized_str.erase(remove_if(sanitized_str.begin(), sanitized_str.end(), g_invalidchar()), sanitized_str.end());

			snprintf(&m_paramstr_storage[0],
				m_paramstr_storage.size(), 
				"%" PRIx64 "->%" PRIx64 " %s", 
				*(uint64_t*)(param->m_val + 1),
				*(uint64_t*)(param->m_val + 9),
				sanitized_str.c_str());
		}
		else
		{
			snprintf(&m_paramstr_storage[0],
			         m_paramstr_storage.size(),
			         "family %d", (int)param->m_val[0]);
		}
		break;
	case PT_FDLIST:
		{
			sinsp_threadinfo* tinfo = get_thread_info();
			if(!tinfo)
			{
				break;
			}

			uint16_t nfds = *(uint16_t *)param->m_val;
			uint32_t pos = 2;
			uint32_t spos = 0;

			m_paramstr_storage[0] = 0;

			for(j = 0; j < nfds; j++)
			{
				char tch;
				int64_t fd = *(int64_t *)(param->m_val + pos);

				sinsp_fdinfo_t *fdinfo = tinfo->get_fd(fd);
				if(fdinfo)
				{
					tch = fdinfo->get_typechar();
				}
				else
				{
					tch = '?';
				}

				spos += snprintf(&m_paramstr_storage[0] + spos,
								 m_paramstr_storage.size() - spos,
								 "%" PRIu64 ":%c%x%c",
								 fd,
								 tch,
								 (uint32_t) * (int16_t *)(param->m_val + pos + 8),
								 (j < (uint32_t)(nfds - 1)) ? ' ' : '\0');

				if(spos < 0)
				{
					m_paramstr_storage[m_paramstr_storage.size() - 1] = 0;
					break;
				}

				pos += 10;
			}
		}
		break;
	case PT_SYSCALLID:
		{
			uint16_t scid  = *(uint16_t *)param->m_val;
			if(scid >= PPM_SC_MAX)
			{
				ASSERT(false);
				snprintf(&m_paramstr_storage[0],
						 m_paramstr_storage.size(),
						 "<unknown syscall>");
				break;
			}

			const struct ppm_syscall_desc* desc = &(g_infotables.m_syscall_info_table[scid]);

			snprintf(&m_paramstr_storage[0],
				m_paramstr_storage.size(),
				"%" PRIu16,
				scid);

			snprintf(&m_resolved_paramstr_storage[0],
				m_resolved_paramstr_storage.size(),
				"%s",
				desc->name);
		}
		break;
	case PT_SIGTYPE:
		{
			const char* sigstr;

			ASSERT(param->m_len == sizeof(uint8_t));
			uint8_t val = *(uint8_t *)param->m_val;

			sigstr = sinsp_utils::signal_to_str(val);

			snprintf(&m_paramstr_storage[0],
					 m_paramstr_storage.size(),
					 "%" PRIu8, val);

			if(sigstr)
			{
				snprintf(&m_resolved_paramstr_storage[0],
							m_resolved_paramstr_storage.size(),
							"%s", sigstr);
			}
		}
		break;
	case PT_RELTIME:
		{
			string sigstr;

			ASSERT(param->m_len == sizeof(uint64_t));
			uint64_t val = *(uint64_t *)param->m_val;

			snprintf(&m_paramstr_storage[0],
					 m_paramstr_storage.size(),
					 "%" PRIu64, val);

			snprintf(&m_resolved_paramstr_storage[0],
						m_resolved_paramstr_storage.size(),
						"%lgs", 
						((double)val) / 1000000000);
		}
		break;
	case PT_ABSTIME:
		//
		// XXX not implemented yet
		//
		ASSERT(false);
	default:
		ASSERT(false);
		snprintf(&m_paramstr_storage[0],
		         m_paramstr_storage.size(),
		         "(n.a.)");
		break;
	}

	return &m_paramstr_storage[0];
}

string sinsp_evt::get_param_value_str(string &name, bool resolved)
{
	for(uint32_t i = 0; i < get_num_params(); i++)
	{
		if(name == get_param_name(i))
		{
			return get_param_value_str(i, resolved);
		}
	}

	return string("");
}

string sinsp_evt::get_param_value_str(const char *name, bool resolved)
{
	// TODO fix this !!
	string s_name = string(name);
	return get_param_value_str(s_name, resolved);
}

string sinsp_evt::get_param_value_str(uint32_t i, bool resolved)
{
	const char *param_value_str;
	const char *val_str;
	val_str = get_param_as_str(i, &param_value_str);

	if(resolved)
	{
		return string((*param_value_str == '\0')? val_str : param_value_str);
	}
	else
	{
		return string(val_str);
	}
}

const char* sinsp_evt::get_param_value_str(const char* name, OUT const char** resolved_str, param_fmt fmt)
{
	for(uint32_t i = 0; i < get_num_params(); i++)
	{
		if(strcmp(name, get_param_name(i)) == 0)
		{
			return get_param_as_str(i, resolved_str, fmt);
		}
	}

	*resolved_str = NULL;
	return NULL;
}

const sinsp_evt_param* sinsp_evt::get_param_value_raw(const char* name)
{
	//
	// Make sure the params are actually loaded
	//
	if(!m_params_loaded)
	{
		load_params();
		m_params_loaded = true;
	}

	//
	// Locate the parameter given the name
	//
	uint32_t np = get_num_params();

	for(uint32_t j = 0; j < np; j++)
	{
		if(strcmp(name, get_param_name(j)) == 0)
		{
			return &(m_params[j]);
		}
	}

	return NULL;
}

void sinsp_evt::load_params()
{
	uint32_t j;
	uint32_t nparams;
	sinsp_evt_param par;

	nparams = m_info->nparams;
	uint16_t *lens = (uint16_t *)((char *)m_pevt + sizeof(struct ppm_evt_hdr));
	char *valptr = (char *)lens + nparams * sizeof(uint16_t);
	m_params.clear();

	for(j = 0; j < nparams; j++)
	{
		par.init(valptr, lens[j]);
		m_params.push_back(par);
		valptr += lens[j];
	}
}

void sinsp_evt::get_category(OUT sinsp_evt::category* cat)
{
	if(get_type() == PPME_GENERIC_E || 
		get_type() == PPME_GENERIC_X)
	{
		//
		// This event is a syscall that doesn't have a filler yet.
		// The category can be found in g_syscall_info_table.
		//
		sinsp_evt_param *parinfo = get_param(0);
		ASSERT(parinfo->m_len == sizeof(uint16_t));
		uint16_t id = *(uint16_t *)parinfo->m_val;

		cat->m_category = g_infotables.m_syscall_info_table[id].category;
		cat->m_subcategory = sinsp_evt::SC_NONE;
	}
	else
	{
		//
		// This event has a real filler.
		// The category can be found in the info struct.
		//
		cat->m_category = m_info->category;

		//
		// For EC_IO and EC_WAIT events, we dig into the fd state to get the category
		// and fdtype
		//
		if(cat->m_category & EC_IO_BASE)
		{
			if(!m_fdinfo)
			{
				//
				// The fd info is not present, likely because we missed its creation.
				//
				cat->m_subcategory = SC_UNKNOWN;
				return;
			}
			else
			{
				switch(m_fdinfo->m_type)
				{
					case SCAP_FD_FILE:
					case SCAP_FD_DIRECTORY:
						cat->m_subcategory = SC_FILE;
						break;
					case SCAP_FD_IPV4_SOCK:
					case SCAP_FD_IPV6_SOCK:
						cat->m_subcategory = SC_NET;
					case SCAP_FD_IPV4_SERVSOCK:
					case SCAP_FD_IPV6_SERVSOCK:
						cat->m_subcategory = SC_NET;
						break;
					case SCAP_FD_FIFO:
					case SCAP_FD_UNIX_SOCK:
					case SCAP_FD_EVENT:
					case SCAP_FD_SIGNALFD:
					case SCAP_FD_INOTIFY:
						cat->m_subcategory = SC_IPC;
						break;
					case SCAP_FD_UNSUPPORTED:
					case SCAP_FD_EVENTPOLL:
					case SCAP_FD_TIMERFD:
						cat->m_subcategory = SC_OTHER;
						break;
					case SCAP_FD_UNKNOWN:
						cat->m_subcategory = SC_OTHER;
						break;
					default:
						ASSERT(false);
						cat->m_subcategory = SC_UNKNOWN;
						break;
				}
			}
		}
		else
		{
			cat->m_subcategory = sinsp_evt::SC_NONE;
		}
	}
}<|MERGE_RESOLUTION|>--- conflicted
+++ resolved
@@ -647,13 +647,6 @@
 		            m_paramstr_storage[cres + 1] = '"';
 		            m_paramstr_storage[cres + 2] = 0;
 		*/
-<<<<<<< HEAD
-		binary_buffer_to_string(m_paramstr_storage,
-	                               param->m_val,
-	                               sizeof(m_paramstr_storage) - 1,
-	                               param->m_len,
-	                               fmt);
-=======
 		if(binary_buffer_to_string(&m_paramstr_storage[0],
 			param->m_val,
 			m_paramstr_storage.size() - 1,
@@ -665,7 +658,6 @@
 			//
 			m_paramstr_storage.resize(m_paramstr_storage.size() * 2);
 		}
->>>>>>> 96e6f441
 	}
 	break;
 	case PT_SOCKADDR:
