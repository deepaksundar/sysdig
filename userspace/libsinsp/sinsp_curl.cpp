--- conflicted
+++ resolved
@@ -192,7 +192,7 @@
 {
 	size_t sz = nitems * size;
 	std::string buf(buffer, sz);
-	
+
 	const std::string loc = "Location:";
 	const std::string nl = "\r\n";
 	std::string::size_type loc_pos = buf.find(loc);
@@ -307,12 +307,8 @@
 		check_error(curl_easy_getinfo(m_curl, CURLINFO_RESPONSE_CODE, &m_response_code));
 		if(m_response_code >= 400)
 		{
-<<<<<<< HEAD
 			g_logger.log("CURL HTTP error while accesing [" + m_uri.to_string(false) + "]: " +
 						 std::to_string(m_response_code) + " (" + http_reason::get(m_response_code) + ')', sinsp_logger::SEV_ERROR);
-=======
-			g_logger.log("CURL HTTP error: " + std::to_string(m_response_code), sinsp_logger::SEV_ERROR);
->>>>>>> 23d2b11d
 			return false;
 		}
 		else if(is_redirect(m_response_code))
