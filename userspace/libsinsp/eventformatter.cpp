--- conflicted
+++ resolved
@@ -169,13 +169,9 @@
 
 bool sinsp_evt_formatter::tostring(sinsp_evt* evt, OUT string* res)
 {
-<<<<<<< HEAD
 	bool retval = true;
 	const filtercheck_field_info* fi;
-=======
-	const filtercheck_field_info* fi;
-
->>>>>>> 9a4d744f
+
 	uint32_t j = 0;
 	vector<sinsp_filter_check*>::iterator it;
 	res->clear();
