/*
Copyright (C) 2013-2014 Draios inc.

This file is part of sysdig.

sysdig is free software; you can redistribute it and/or modify
it under the terms of the GNU General Public License version 2 as
published by the Free Software Foundation.

sysdig is distributed in the hope that it will be useful,
but WITHOUT ANY WARRANTY; without even the implied warranty of
MERCHANTABILITY or FITNESS FOR A PARTICULAR PURPOSE.  See the
GNU General Public License for more details.

You should have received a copy of the GNU General Public License
along with sysdig.  If not, see <http://www.gnu.org/licenses/>.
*/

#pragma once

class sinsp;
class sinsp_evt;

/** @defgroup dump Dumping events to disk 
 * Classes to perform miscellneous functionality
 *  @{
 */

/*!
  \brief A support class to dump events to file in scap format.
*/
class SINSP_PUBLIC sinsp_dumper
{
public:
	/*!
	  \brief Constructs the dumper.

	  \param inspector Pointer to the inspector object that will be the source
	   of the events to save.
	*/
	sinsp_dumper(sinsp* inspector);

	/*!
	  \brief Constructs a dumper that saves to memory instead of disk.
	  Takes the address and the size of a preallocated memory buffer
	  where the data will go.
	*/
	sinsp_dumper(sinsp* inspector, 
		uint8_t* target_memory_buffer, 
		uint64_t target_memory_buffer_size);

	~sinsp_dumper();

	/*!
	  \brief Opens the dump file.

	  \param filename The name of the target file.

	  \param compress true to save the tracefile in a compressed format.

	  \param threads_from_sinsp If, true the thread and FD tables in the file
	   will be created from the current sinsp's tables instead of reusing the scap
	   ones.

	  \note There's no close() because the file is closed when the dumper is
	   destroyed.
	*/
<<<<<<< HEAD
	void open(const string& filename, 
		bool compress, 
		bool threads_from_sinsp=false);

	/*!
	  \brief Closes the dump file.
	*/
	void close();
=======
	void open(const string& filename, bool compress, bool create_scap_table=false);
>>>>>>> 23d2b11d

	/*!
	  \brief Return the current size of a tracefile.

	  \return The current size of the dump file. 
	*/
	uint64_t written_bytes();

	/*!
	  \brief Flush all pending output into the file.
	*/
	void flush();

	/*!
	  \brief Writes an event to the file.

	  \param evt Pointer to the event to dump.
	*/
	void dump(sinsp_evt* evt);

	inline uint8_t* get_memory_dump_cur_buf()
	{
		return scap_get_memorydumper_curpos(m_dumper);
	}

private:
	sinsp* m_inspector;
	scap_dumper_t* m_dumper;
	uint8_t* m_target_memory_buffer;
	uint64_t m_target_memory_buffer_size;
};

/*@}*/<|MERGE_RESOLUTION|>--- conflicted
+++ resolved
@@ -21,7 +21,7 @@
 class sinsp;
 class sinsp_evt;
 
-/** @defgroup dump Dumping events to disk 
+/** @defgroup dump Dumping events to disk
  * Classes to perform miscellneous functionality
  *  @{
  */
@@ -45,8 +45,8 @@
 	  Takes the address and the size of a preallocated memory buffer
 	  where the data will go.
 	*/
-	sinsp_dumper(sinsp* inspector, 
-		uint8_t* target_memory_buffer, 
+	sinsp_dumper(sinsp* inspector,
+		uint8_t* target_memory_buffer,
 		uint64_t target_memory_buffer_size);
 
 	~sinsp_dumper();
@@ -65,23 +65,19 @@
 	  \note There's no close() because the file is closed when the dumper is
 	   destroyed.
 	*/
-<<<<<<< HEAD
-	void open(const string& filename, 
-		bool compress, 
+	void open(const string& filename,
+		bool compress,
 		bool threads_from_sinsp=false);
 
 	/*!
 	  \brief Closes the dump file.
 	*/
 	void close();
-=======
-	void open(const string& filename, bool compress, bool create_scap_table=false);
->>>>>>> 23d2b11d
 
 	/*!
 	  \brief Return the current size of a tracefile.
 
-	  \return The current size of the dump file. 
+	  \return The current size of the dump file.
 	*/
 	uint64_t written_bytes();
 
