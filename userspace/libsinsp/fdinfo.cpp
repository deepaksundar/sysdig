--- conflicted
+++ resolved
@@ -381,17 +381,14 @@
 		//
 		// Replace the fd as a struct copy
 		//
-<<<<<<< HEAD
-		insert_res.first->second.copy(*fdinfo, true);
+		it->second.copy(*fdinfo, true);
 
 #ifdef HAS_EARLY_FILTERING
 		scap_wipe_fd_caches(m_inspector->m_h);
 #endif
 
-=======
-		it->second.copy(*fdinfo, true);
 		return &(it->second);
->>>>>>> 83751635
+
 	}
 }
 
