/*
Copyright (C) 2013-2014 Draios inc.

This file is part of sysdig.

sysdig is free software; you can redistribute it and/or modify
it under the terms of the GNU General Public License version 2 as
published by the Free Software Foundation.

sysdig is distributed in the hope that it will be useful,
but WITHOUT ANY WARRANTY; without even the implied warranty of
MERCHANTABILITY or FITNESS FOR A PARTICULAR PURPOSE.  See the
GNU General Public License for more details.

You should have received a copy of the GNU General Public License
along with sysdig.  If not, see <http://www.gnu.org/licenses/>.
*/

#ifndef _WIN32
#define __STDC_FORMAT_MACROS
#include <inttypes.h>
#endif
#include <algorithm>
#include "sinsp.h"
#include "sinsp_int.h"
#include "protodecoder.h"

<<<<<<< HEAD
#ifdef HAS_THREAD_FILTERING
#include "scap_new.h"
#include "fdinfo.h"
#endif
=======
extern sinsp_evttables g_infotables;
>>>>>>> 8e13c05c

static void copy_ipv6_address(uint32_t* dest, uint32_t* src)
{
	dest[0] = src[0];
	dest[1] = src[1];
	dest[2] = src[2];
	dest[3] = src[3];
}

///////////////////////////////////////////////////////////////////////////////
// sinsp_threadinfo implementation
///////////////////////////////////////////////////////////////////////////////
sinsp_threadinfo::sinsp_threadinfo() :
	m_fdtable(NULL)
{
	m_inspector = NULL;
	init();
}

sinsp_threadinfo::sinsp_threadinfo(sinsp *inspector) :
	m_fdtable(inspector)
{
	m_inspector = inspector;
	init();
}

void sinsp_threadinfo::init()
{
	m_pid = (uint64_t) - 1LL;
	set_lastevent_data_validity(false);
	m_lastevent_type = -1;
	m_lastevent_ts = 0;
	m_prevevent_ts = 0;
	m_lastaccess_ts = 0;
	m_clone_ts = 0;
	m_lastevent_category.m_category = EC_UNKNOWN;
	m_flags = PPM_CL_NAME_CHANGED;
	m_nchilds = 0;
	m_fdlimit = -1;
	m_vmsize_kb = 0;
	m_vmrss_kb = 0;
	m_vmswap_kb = 0;
	m_pfmajor = 0;
	m_pfminor = 0;
	m_vtid = -1;
	m_vpid = -1;
	m_main_thread = NULL;
	m_lastevent_fd = 0;
#ifdef HAS_FILTERING
	m_last_latency_entertime = 0;
	m_latency = 0;
#endif
	m_ainfo = NULL;
	m_program_hash = 0;
	m_lastevent_data = NULL;

#ifdef HAS_EARLY_FILTERING
	m_total_write_access = 0;
	m_total_read_access = 0;
	m_old_mean_read = 0;
	m_old_mean_write = 0;
	m_last_enter_filtered_category = -1;
#endif

}

sinsp_threadinfo::~sinsp_threadinfo()
{
	uint32_t j;

	if((m_inspector != NULL) && 
		(m_inspector->m_thread_manager != NULL) &&
		(m_inspector->m_thread_manager->m_listener != NULL))
	{
		m_inspector->m_thread_manager->m_listener->on_thread_destroyed(this);
	}

	for(j = 0; j < m_private_state.size(); j++)
	{
		free(m_private_state[j]);
	}

	m_private_state.clear();
}

void sinsp_threadinfo::fix_sockets_coming_from_proc()
{
	unordered_map<int64_t, sinsp_fdinfo_t>::iterator it;

	for(it = m_fdtable.m_table.begin(); it != m_fdtable.m_table.end(); it++)
	{
		if(it->second.m_type == SCAP_FD_IPV4_SOCK)
		{
			if(m_inspector->m_thread_manager->m_server_ports.find(it->second.m_sockinfo.m_ipv4info.m_fields.m_sport) !=
				m_inspector->m_thread_manager->m_server_ports.end())
			{
				uint32_t tip;
				uint16_t tport;

				tip = it->second.m_sockinfo.m_ipv4info.m_fields.m_sip;
				tport = it->second.m_sockinfo.m_ipv4info.m_fields.m_sport;

				it->second.m_sockinfo.m_ipv4info.m_fields.m_sip = it->second.m_sockinfo.m_ipv4info.m_fields.m_dip;
				it->second.m_sockinfo.m_ipv4info.m_fields.m_dip = tip;
				it->second.m_sockinfo.m_ipv4info.m_fields.m_sport = it->second.m_sockinfo.m_ipv4info.m_fields.m_dport;
				it->second.m_sockinfo.m_ipv4info.m_fields.m_dport = tport;

				it->second.m_name = ipv4tuple_to_string(&it->second.m_sockinfo.m_ipv4info, m_inspector->m_hostname_and_port_resolution_enabled);

				it->second.set_role_server();
			}
			else
			{
				it->second.set_role_client();
			}
		}
	}
}

void sinsp_threadinfo::compute_program_hash()
{
	string phs = m_exe;

	for(auto arg = m_args.begin(); arg != m_args.end(); ++arg)
	{
		phs += *arg;
	}

	phs += m_container_id;

	m_program_hash = std::hash<std::string>()(phs);
}

void sinsp_threadinfo::add_fd(scap_fdinfo *fdi)
{
	sinsp_fdinfo_t newfdi;
	bool do_add = true;

	newfdi.m_type = fdi->type;
	newfdi.m_openflags = 0;
	newfdi.m_type = fdi->type;
	newfdi.m_flags = sinsp_fdinfo_t::FLAGS_FROM_PROC;
	newfdi.m_ino = fdi->ino;

	switch(newfdi.m_type)
	{
	case SCAP_FD_IPV4_SOCK:
		newfdi.m_sockinfo.m_ipv4info.m_fields.m_sip = fdi->info.ipv4info.sip;
		newfdi.m_sockinfo.m_ipv4info.m_fields.m_dip = fdi->info.ipv4info.dip;
		newfdi.m_sockinfo.m_ipv4info.m_fields.m_sport = fdi->info.ipv4info.sport;
		newfdi.m_sockinfo.m_ipv4info.m_fields.m_dport = fdi->info.ipv4info.dport;
		newfdi.m_sockinfo.m_ipv4info.m_fields.m_l4proto = fdi->info.ipv4info.l4proto;
		m_inspector->m_network_interfaces->update_fd(&newfdi);
		newfdi.m_name = ipv4tuple_to_string(&newfdi.m_sockinfo.m_ipv4info, m_inspector->m_hostname_and_port_resolution_enabled);
		break;
	case SCAP_FD_IPV4_SERVSOCK:
		newfdi.m_sockinfo.m_ipv4serverinfo.m_ip = fdi->info.ipv4serverinfo.ip;
		newfdi.m_sockinfo.m_ipv4serverinfo.m_port = fdi->info.ipv4serverinfo.port;
		newfdi.m_sockinfo.m_ipv4serverinfo.m_l4proto = fdi->info.ipv4serverinfo.l4proto;
		newfdi.m_name = ipv4serveraddr_to_string(&newfdi.m_sockinfo.m_ipv4serverinfo, m_inspector->m_hostname_and_port_resolution_enabled);
			
		//
		// We keep note of all the host bound server ports.
		// We'll need them later when patching connections direction.
		//
		m_inspector->m_thread_manager->m_server_ports.insert(newfdi.m_sockinfo.m_ipv4serverinfo.m_port);

		break;
	case SCAP_FD_IPV6_SOCK:
		if(sinsp_utils::is_ipv4_mapped_ipv6((uint8_t*)&fdi->info.ipv6info.sip) && 
			sinsp_utils::is_ipv4_mapped_ipv6((uint8_t*)&fdi->info.ipv6info.dip))
		{
			//
			// This is an IPv4-mapped IPv6 addresses (http://en.wikipedia.org/wiki/IPv6#IPv4-mapped_IPv6_addresses).
			// Convert it into the IPv4 representation.
			//
			newfdi.m_type = SCAP_FD_IPV4_SOCK;
			newfdi.m_sockinfo.m_ipv4info.m_fields.m_sip = fdi->info.ipv6info.sip[3];
			newfdi.m_sockinfo.m_ipv4info.m_fields.m_dip = fdi->info.ipv6info.dip[3];
			newfdi.m_sockinfo.m_ipv4info.m_fields.m_sport = fdi->info.ipv6info.sport;
			newfdi.m_sockinfo.m_ipv4info.m_fields.m_dport = fdi->info.ipv6info.dport;
			newfdi.m_sockinfo.m_ipv4info.m_fields.m_l4proto = fdi->info.ipv6info.l4proto;
			m_inspector->m_network_interfaces->update_fd(&newfdi);
			newfdi.m_name = ipv4tuple_to_string(&newfdi.m_sockinfo.m_ipv4info, m_inspector->m_hostname_and_port_resolution_enabled);
		}
		else
		{
			copy_ipv6_address(newfdi.m_sockinfo.m_ipv6info.m_fields.m_sip, fdi->info.ipv6info.sip);
			copy_ipv6_address(newfdi.m_sockinfo.m_ipv6info.m_fields.m_dip, fdi->info.ipv6info.dip);
			newfdi.m_sockinfo.m_ipv6info.m_fields.m_sport = fdi->info.ipv6info.sport;
			newfdi.m_sockinfo.m_ipv6info.m_fields.m_dport = fdi->info.ipv6info.dport;
			newfdi.m_sockinfo.m_ipv6info.m_fields.m_l4proto = fdi->info.ipv6info.l4proto;
			newfdi.m_name = ipv6tuple_to_string(&newfdi.m_sockinfo.m_ipv6info, m_inspector->m_hostname_and_port_resolution_enabled);
		}
		break;
	case SCAP_FD_IPV6_SERVSOCK:
		copy_ipv6_address(newfdi.m_sockinfo.m_ipv6serverinfo.m_ip, fdi->info.ipv6serverinfo.ip);
		newfdi.m_sockinfo.m_ipv6serverinfo.m_port = fdi->info.ipv6serverinfo.port;
		newfdi.m_sockinfo.m_ipv6serverinfo.m_l4proto = fdi->info.ipv6serverinfo.l4proto;
		newfdi.m_name = ipv6serveraddr_to_string(&newfdi.m_sockinfo.m_ipv6serverinfo, m_inspector->m_hostname_and_port_resolution_enabled);

		//
		// We keep note of all the host bound server ports.
		// We'll need them later when patching connections direction.
		//
		m_inspector->m_thread_manager->m_server_ports.insert(newfdi.m_sockinfo.m_ipv6serverinfo.m_port);

		break;
	case SCAP_FD_UNIX_SOCK:
		newfdi.m_sockinfo.m_unixinfo.m_fields.m_source = fdi->info.unix_socket_info.source;
		newfdi.m_sockinfo.m_unixinfo.m_fields.m_dest = fdi->info.unix_socket_info.destination;
		newfdi.m_name = fdi->info.unix_socket_info.fname;
		if(newfdi.m_name.empty())
		{
			newfdi.set_role_client();
		}
		else
		{
			newfdi.set_role_server();
		}
		break;
	case SCAP_FD_FIFO:
	case SCAP_FD_FILE:
	case SCAP_FD_DIRECTORY:
	case SCAP_FD_UNSUPPORTED:
	case SCAP_FD_SIGNALFD:
	case SCAP_FD_EVENTPOLL:
	case SCAP_FD_EVENT:
	case SCAP_FD_INOTIFY:
	case SCAP_FD_TIMERFD:
		newfdi.m_name = fdi->info.fname;
		break;
	default:
		ASSERT(false);
		do_add = false;
		break;
	}

	//
	// Call the protocol decoder callbacks associated to notify them about this FD
	//
	ASSERT(m_inspector != NULL);
	vector<sinsp_protodecoder*>::iterator it;

	for(it = m_inspector->m_parser->m_open_callbacks.begin(); 
		it != m_inspector->m_parser->m_open_callbacks.end(); ++it)
	{
		(*it)->on_fd_from_proc(&newfdi);
	}

	//
	// Add the FD to the table
	//
	if(do_add)
	{
		m_fdtable.add(fdi->fd, &newfdi);
	}
}

bool sinsp_threadinfo::should_keep()
{
	sinsp_evt tevt;
	scap_evt tscapevt;

	//
	// Initialize the fake events for filtering
	//
	tscapevt.ts = 0;
	tscapevt.type = PPME_SYSCALL_READ_X;
	tscapevt.len = 0;

	tevt.m_inspector = m_inspector;
	tevt.m_info = &(g_infotables.m_event_info[PPME_SYSCALL_READ_X]);
	tevt.m_pevt = NULL;
	tevt.m_cpuid = 0;
	tevt.m_evtnum = 0;
	tevt.m_pevt = &tscapevt;

	//
	// Check if there's at least an fd that matches the filter.
	// If not, skip this thread
	//
	sinsp_fdtable* fdtable = get_fd_table();

	bool match = false;

	for(auto fdit = fdtable->m_table.begin(); fdit != fdtable->m_table.end(); ++fdit)
	{
		tevt.m_tinfo = this;
		tevt.m_fdinfo = &(fdit->second);
		tscapevt.tid = m_tid;
		int64_t tlefd = tevt.m_tinfo->m_lastevent_fd;
		tevt.m_tinfo->m_lastevent_fd = fdit->first;

		if(m_inspector->m_filter->run(&tevt))
		{
			match = true;
			break;
		}

		tevt.m_tinfo->m_lastevent_fd = tlefd;
	}

	//
	// If at least an FD matched, keep this thread, otherwise filter it out.
	// Note: checking the FDs will also tell us if this thread matches 
	//       thread-related filters
	//
	if(match)
	{
		return true;
	}
	else
	{
		return false;
	}
}

void sinsp_threadinfo::init(scap_threadinfo* pi)
{
	scap_fdinfo *fdi;
	scap_fdinfo *tfdi;

	init();

	m_tid = pi->tid;
	m_pid = pi->pid;
	m_ptid = pi->ptid;

	m_comm = pi->comm;
	m_exe = pi->exe;
	set_args(pi->args, pi->args_len);
	set_env(pi->env, pi->env_len);
	set_cwd(pi->cwd, (uint32_t)strlen(pi->cwd));
	m_flags |= pi->flags;
	m_flags |= PPM_CL_ACTIVE; // Assume that all the threads coming from /proc are real, active threads
	m_fdtable.clear();
	m_fdlimit = pi->fdlimit;
	m_uid = pi->uid;
	m_gid = pi->gid;
	m_vmsize_kb = pi->vmsize_kb;
	m_vmrss_kb = pi->vmrss_kb;
	m_vmswap_kb = pi->vmswap_kb;
	m_pfmajor = pi->pfmajor;
	m_pfminor = pi->pfminor;
	m_nchilds = 0;
	m_vtid = pi->vtid;
	m_vpid = pi->vpid;
	set_cgroups(pi->cgroups, pi->cgroups_len);
	ASSERT(m_inspector);
	if(m_inspector)
	{
		m_inspector->m_container_manager.resolve_container_from_cgroups(m_cgroups, m_inspector->m_islive, &m_container_id);
	}
	
	HASH_ITER(hh, pi->fdlist, fdi, tfdi)
	{
		add_fd(fdi);
	}

	m_lastevent_data = NULL;

	if(m_inspector->m_filter != NULL)
	{
		if(!should_keep())
		{
			pi->filtered_out = 1;
		}
	}
}

string sinsp_threadinfo::get_comm()
{
	return m_comm;
}

string sinsp_threadinfo::get_exe()
{
	return m_exe;
}

void sinsp_threadinfo::set_args(const char* args, size_t len)
{
	m_args.clear();

	size_t offset = 0;
	while(offset < len)
	{
		m_args.push_back(args + offset);
		offset += m_args.back().length() + 1;
	}
}

void sinsp_threadinfo::set_env(const char* env, size_t len)
{
	m_env.clear();

	size_t offset = 0;
	while(offset < len)
	{
		m_env.push_back(env + offset);
		offset += m_env.back().length() + 1;
	}
}

void sinsp_threadinfo::set_cgroups(const char* cgroups, size_t len)
{
	m_cgroups.clear();

	size_t offset = 0;
	while(offset < len)
	{
		const char* str = cgroups + offset;
		const char* sep = strchr(str, '=');
		if(sep == NULL)
		{
			ASSERT(false);
			return;
		}

		string subsys(str, sep - str);
		string cgroup(sep + 1);

		size_t subsys_length = subsys.length();
		size_t pos = subsys.find("_cgroup");
		if(pos != string::npos)
		{
			subsys.erase(pos, sizeof("_cgroup") - 1);
		}

		if(subsys == "perf")
		{
			subsys = "perf_event";
		}
		else if(subsys == "mem")
		{
			subsys = "memory";
		}

		m_cgroups.push_back(std::make_pair(subsys, cgroup));
		offset += subsys_length + 1 + cgroup.length() + 1;
	}
}

sinsp_threadinfo* sinsp_threadinfo::get_parent_thread()
{
	return m_inspector->get_thread(m_ptid, false, true);
}

sinsp_fdinfo_t* sinsp_threadinfo::add_fd(int64_t fd, sinsp_fdinfo_t *fdinfo)
{
	sinsp_fdinfo_t* res = get_fd_table()->add(fd, fdinfo);

	//
	// Update the last event fd. It's needed by the filtering engine
	//
	m_lastevent_fd = fd;

	return res;
}

void sinsp_threadinfo::remove_fd(int64_t fd)
{
	get_fd_table()->erase(fd);
}

bool sinsp_threadinfo::is_bound_to_port(uint16_t number)
{
	unordered_map<int64_t, sinsp_fdinfo_t>::iterator it;

	sinsp_fdtable* fdt = get_fd_table();

	for(it = fdt->m_table.begin(); it != fdt->m_table.end(); ++it)
	{
		if(it->second.m_type == SCAP_FD_IPV4_SOCK)
		{
			if(it->second.m_sockinfo.m_ipv4info.m_fields.m_dport == number)
			{
				return true;
			}
		}
		else if(it->second.m_type == SCAP_FD_IPV4_SERVSOCK)
		{
			if(it->second.m_sockinfo.m_ipv4serverinfo.m_port == number)
			{
				return true;
			}
		}
	}

	return false;
}

bool sinsp_threadinfo::uses_client_port(uint16_t number)
{
	unordered_map<int64_t, sinsp_fdinfo_t>::iterator it;

	sinsp_fdtable* fdt = get_fd_table();

	for(it = fdt->m_table.begin(); 
		it != fdt->m_table.end(); ++it)
	{
		if(it->second.m_type == SCAP_FD_IPV4_SOCK)
		{
			if(it->second.m_sockinfo.m_ipv4info.m_fields.m_sport == number)
			{
				return true;
			}
		}
	}

	return false;
}

bool sinsp_threadinfo::is_lastevent_data_valid()
{
	return (m_lastevent_cpuid != (uint16_t) - 1);
}

sinsp_threadinfo* sinsp_threadinfo::get_cwd_root()
{
	if(!(m_flags & PPM_CL_CLONE_FS))
	{
		return this;
	}
	else
	{
		return get_main_thread();
	}
}

string sinsp_threadinfo::get_cwd()
{
	sinsp_threadinfo* tinfo = get_cwd_root();

	if(tinfo)
	{
		return tinfo->m_cwd;
	}
	else
	{
		ASSERT(false);
		return "./";
	}
}

void sinsp_threadinfo::set_cwd(const char* cwd, uint32_t cwdlen)
{
	char tpath[SCAP_MAX_PATH_SIZE];
	sinsp_threadinfo* tinfo = get_cwd_root();

	if(tinfo)
	{
		sinsp_utils::concatenate_paths(tpath, 
			SCAP_MAX_PATH_SIZE, 
			(char*)tinfo->m_cwd.c_str(), 
			(uint32_t)tinfo->m_cwd.size(), 
			cwd, 
			cwdlen);

		tinfo->m_cwd = tpath;

		if(tinfo->m_cwd[tinfo->m_cwd.size() - 1] != '/')
		{
			tinfo->m_cwd += '/';
		}
	}
	else
	{
		ASSERT(false);
	}
}

void sinsp_threadinfo::allocate_private_state()
{
	uint32_t j = 0;

	if(m_inspector != NULL)
	{
		m_private_state.clear();

		vector<uint32_t>* sizes = &m_inspector->m_thread_privatestate_manager.m_memory_sizes;
	
		for(j = 0; j < sizes->size(); j++)
		{
			void* newbuf = malloc(sizes->at(j));
			memset(newbuf, 0, sizes->at(j));
			m_private_state.push_back(newbuf);
		}
	}
}

void* sinsp_threadinfo::get_private_state(uint32_t id)
{
	if(id >= m_private_state.size())
	{
		ASSERT(false);
		throw sinsp_exception("invalid thread state ID" + to_string((long long) id));
	}

	return m_private_state[id];
}

uint64_t sinsp_threadinfo::get_fd_usage_pct()
{
	int64_t fdlimit = get_fd_limit();
	if(fdlimit > 0)
	{
		uint64_t fd_opencount = get_fd_opencount();
		ASSERT(fd_opencount <= (uint64_t) fdlimit);
		if(fd_opencount <= (uint64_t) fdlimit)
		{
			return (fd_opencount * 100) / fdlimit;
		}
		else
		{
			return 100;
		}
	}
	else
	{
		return 0;
	}
}

double sinsp_threadinfo::get_fd_usage_pct_d()
{
	int64_t fdlimit = get_fd_limit();
	if(fdlimit > 0)
	{
		uint64_t fd_opencount = get_fd_opencount();
		ASSERT(fd_opencount <= (uint64_t) fdlimit);
		if(fd_opencount <= (uint64_t) fdlimit)
		{
			return ((double)fd_opencount * 100) / fdlimit;
		}
		else
		{
			return 100;
		}
	}
	else
	{
		return 0;
	}
}

uint64_t sinsp_threadinfo::get_fd_opencount()
{
	return get_main_thread()->m_fdtable.size();
}

uint64_t sinsp_threadinfo::get_fd_limit()
{
	return get_main_thread()->m_fdlimit;
}

sinsp_threadinfo* sinsp_threadinfo::lookup_thread()
{
	return m_inspector->get_thread(m_pid, true, true);
}

#ifdef HAS_EARLY_FILTERING
void sinsp_threadinfo::reset_file_access_count()
{
	uint32_t fd_file_count = 0;
	//uint32_t fd_net_count = 0;
	if(is_main_thread())
	{

		//reset counters and compute mean access on all the FDs of the main thread
		//reset the FD counters
		for(auto it = m_fdtable.m_table.begin(); it != m_fdtable.m_table.end(); ++it)
		{
			sinsp_fdinfo_t& fd = it->second;
			if(fd.is_file())
			{
				fd_file_count++;

				fd.m_old_count_in = fd.m_count_in + fd.m_drop_in;

				fd.m_old_count_out = fd.m_count_out + fd.m_drop_out;

				fd.m_count_in = 0;
				fd.m_count_out = 0;
				fd.m_drop_in = 0;
				fd.m_drop_out = 0;
			}
			else if(fd.is_ipv4_socket())
			{
				//fd_net_count++;
				//if(fd.m_drop_in>10 || fd.m_drop_out>10 || fd.m_count_in>10 || fd.m_count_out>10)
				//{
				//	printf("%u %d %d %u %u %u %u %u\n", fd.m_transaction_count, fd.m_direction, fd.m_starting_direction, fd.m_change_dir_count, fd.m_count_in, fd.m_count_out, fd.m_drop_in, fd.m_drop_out);
				//}
				//
				fd.m_count_in = 0;
				fd.m_count_out = 0;
				fd.m_drop_in = 0;
				fd.m_drop_out = 0;
				fd.m_transaction = false;
				fd.m_transaction_count = 0;
				fd.m_direction = 0;
				fd.m_starting_direction = 0;
				fd.m_change_dir_count = 0;
				fd.m_transaction_op_count = 0;
			}
		}
		//printf("%ld %u\n", m_tid, fd_net_count);
		//if we have files on this thread, reset counters!
		if(fd_file_count>0)
		{
			m_old_mean_read = m_total_read_access/fd_file_count;
			m_old_mean_write = m_total_write_access/fd_file_count;
			m_total_write_access = 0;
			m_total_read_access = 0;
		}
		else
		{
			m_old_mean_read = 0;
			m_old_mean_write = 0;
			m_total_write_access = 0;
			m_total_read_access = 0;
		}


	}

}
#endif



//
// Note: this is duplicated here because visual studio has trouble inlining
//       the method.
//
#ifdef _WIN32
sinsp_threadinfo* sinsp_threadinfo::get_main_thread()
{
	if (m_main_thread == NULL)
	{
		//
		// Is this a child thread?
		//
		if (m_pid == m_tid)
		{
			//
			// No, this is either a single thread process or the root thread of a
			// multithread process.
			// Note: we don't set m_main_thread because there are cases in which this is 
			//       invoked for a threadinfo that is in the stack. Caching the this pointer
			//       would cause future mess.
			//
			return this;
		}
		else
		{
			//
			// Yes, this is a child thread. Find the process root thread.
			//
			sinsp_threadinfo* ptinfo = lookup_thread();
			if (NULL == ptinfo)
			{
				return NULL;
			}

			m_main_thread = ptinfo;
		}
	}

	return m_main_thread;
}
#endif

///////////////////////////////////////////////////////////////////////////////
// sinsp_thread_manager implementation
///////////////////////////////////////////////////////////////////////////////
sinsp_thread_manager::sinsp_thread_manager(sinsp* inspector)
{
	m_inspector = inspector;
	m_listener = NULL;
	clear();
}

void sinsp_thread_manager::clear()
{
	m_threadtable.clear();
	m_last_tid = 0;
	m_last_tinfo = NULL;
	m_last_flush_time_ns = 0;
	m_n_drops = 0;

#ifdef GATHER_INTERNAL_STATS
	m_failed_lookups = &m_inspector->m_stats.get_metrics_registry().register_counter(internal_metrics::metric_name("thread_failed_lookups","Failed thread lookups"));
	m_cached_lookups = &m_inspector->m_stats.get_metrics_registry().register_counter(internal_metrics::metric_name("thread_cached_lookups","Cached thread lookups"));
	m_non_cached_lookups = &m_inspector->m_stats.get_metrics_registry().register_counter(internal_metrics::metric_name("thread_non_cached_lookups","Non cached thread lookups"));
	m_added_threads = &m_inspector->m_stats.get_metrics_registry().register_counter(internal_metrics::metric_name("thread_added","Number of added threads"));
	m_removed_threads = &m_inspector->m_stats.get_metrics_registry().register_counter(internal_metrics::metric_name("thread_removed","Removed threads"));
#endif
}

void sinsp_thread_manager::set_listener(sinsp_threadtable_listener* listener)
{
	m_listener = listener;
}

void sinsp_thread_manager::increment_mainthread_childcount(sinsp_threadinfo* threadinfo)
{
	if(threadinfo->m_flags & PPM_CL_CLONE_THREAD)
	{
		//
		// Increment the refcount of the main thread so it won't
		// be deleted (if it calls pthread_exit()) until we are done
		//
		ASSERT(threadinfo->m_pid != threadinfo->m_tid);

		sinsp_threadinfo* main_thread = m_inspector->get_thread(threadinfo->m_pid, true, true);
		if(main_thread)
		{
			++main_thread->m_nchilds;
		}
		else
		{
			ASSERT(false);
		}
	}
}

void sinsp_thread_manager::add_thread(sinsp_threadinfo& threadinfo, bool from_scap_proctable)
{
#ifdef GATHER_INTERNAL_STATS
	m_added_threads->increment();
#endif

	m_last_tinfo = NULL;

	if (m_threadtable.size() >= m_inspector->m_max_thread_table_size
#if defined(HAS_CAPTURE)
		&& threadinfo.m_pid != m_inspector->m_sysdig_pid
#endif
		)
	{
		m_n_drops++;
		return;
	}

	if(!from_scap_proctable)
	{
		increment_mainthread_childcount(&threadinfo);
	}

	threadinfo.compute_program_hash();

	sinsp_threadinfo& newentry = (m_threadtable[threadinfo.m_tid] = threadinfo);

	newentry.allocate_private_state();

	if(m_listener)
	{
		m_listener->on_thread_created(&newentry);
	}
}

void sinsp_thread_manager::remove_thread(int64_t tid, bool force)
{
	remove_thread(m_threadtable.find(tid), force);
}

void sinsp_thread_manager::remove_thread(threadinfo_map_iterator_t it, bool force)
{
	uint64_t nchilds;

	if(it == m_threadtable.end())
	{
		//
		// Looks like there's no thread to remove.
		// Either the thread creation event was dropped or our logic doesn't support the
		// call that created this thread. The assertion will detect it, while in release mode we just
		// keep going.
		//
#ifdef GATHER_INTERNAL_STATS
		m_failed_lookups->increment();
#endif
		return;
	}
	else if((nchilds = it->second.m_nchilds) == 0 || force)
	{
		//
		// Decrement the refcount of the main thread/program because
		// this reference is gone
		//
		if(it->second.m_flags & PPM_CL_CLONE_THREAD)
		{
			ASSERT(it->second.m_pid != it->second.m_tid);
			sinsp_threadinfo* main_thread = m_inspector->get_thread(it->second.m_pid, false, true);
			if(main_thread)
			{
				if(main_thread->m_nchilds > 0)
				{
					--main_thread->m_nchilds;
				}
				else
				{
					ASSERT(false);
				}
			}
			else
			{
				ASSERT(false);
			}
		}

		//
		// If this is the main thread of a process, erase all the FDs that the process owns
		//
		if(it->second.m_pid == it->second.m_tid)
		{
			unordered_map<int64_t, sinsp_fdinfo_t>* fdtable = &(it->second.get_fd_table()->m_table);
			unordered_map<int64_t, sinsp_fdinfo_t>::iterator fdit;

			erase_fd_params eparams;
			eparams.m_remove_from_table = false;
			eparams.m_inspector = m_inspector;
			eparams.m_tinfo = &(it->second);
			eparams.m_ts = m_inspector->m_lastevent_ts;

			for(fdit = fdtable->begin(); fdit != fdtable->end(); ++fdit)
			{
				eparams.m_fd = fdit->first;

				//
				// The canceled fd should always be deleted immediately, so if it appears
				// here it means we have a problem.
				//
				ASSERT(eparams.m_fd != CANCELED_FD_NUMBER);
				eparams.m_fdinfo = &(fdit->second);

				m_inspector->m_parser->erase_fd(&eparams);
			}
		}

		//
		// Reset the cache
		//
		m_last_tid = 0;
		m_last_tinfo = NULL;

		//
		// Wipe scap caches
		//
#ifdef HAS_THREAD_FILTERING

		scap_wipe_caches(m_inspector->m_h);

#endif

#ifdef GATHER_INTERNAL_STATS
		m_removed_threads->increment();
#endif

		m_threadtable.erase(it);

		//
		// If the thread has a nonzero refcount, it means that we are forcing the removal
		// of a main process or program that some childs refer to.
		// We need to recalculate the child relationships, or the table will become 
		// corrupted.
		//
		if(nchilds != 0)
		{
			recreate_child_dependencies();
		}
	}
}

void sinsp_thread_manager::fix_sockets_coming_from_proc()
{
	threadinfo_map_iterator_t it;

	for(it = m_threadtable.begin(); it != m_threadtable.end(); ++it)
	{
		it->second.fix_sockets_coming_from_proc();
	}
}

void sinsp_thread_manager::clear_thread_pointers(threadinfo_map_iterator_t it)
{
	it->second.m_main_thread = NULL;

	sinsp_fdtable* fdt = it->second.get_fd_table();
	if(fdt != NULL)
	{
		fdt->reset_cache();
	}
}

/*
void sinsp_thread_manager::clear_thread_pointers(threadinfo_map_iterator_t it)
{
	it->second.m_main_program_thread = NULL;
	it->second.m_main_thread = NULL;
	it->second.m_progid = -1LL;
	it->second.m_fdtable.reset_cache();
}
*/

void sinsp_thread_manager::reset_child_dependencies()
{
	threadinfo_map_iterator_t it;

	m_last_tinfo = NULL;
	m_last_tid = 0;

	for(it = m_threadtable.begin(); it != m_threadtable.end(); ++it)
	{
		it->second.m_nchilds = 0;
		clear_thread_pointers(it);
	}
}

void sinsp_thread_manager::create_child_dependencies()
{
	threadinfo_map_iterator_t it;

	for(it = m_threadtable.begin(); it != m_threadtable.end(); ++it)
	{
		increment_mainthread_childcount(&it->second);
	}
}

void sinsp_thread_manager::recreate_child_dependencies()
{
	reset_child_dependencies();
	create_child_dependencies();
}

void sinsp_thread_manager::update_statistics()
{
#ifdef GATHER_INTERNAL_STATS
	m_inspector->m_stats.m_n_threads = get_thread_count();

	m_inspector->m_stats.m_n_fds = 0;
	for(threadinfo_map_iterator_t it = m_threadtable.begin(); it != m_threadtable.end(); it++)
	{
		m_inspector->m_stats.m_n_fds += it->second.get_fd_table()->size();
	}
#endif
}<|MERGE_RESOLUTION|>--- conflicted
+++ resolved
@@ -25,14 +25,13 @@
 #include "sinsp_int.h"
 #include "protodecoder.h"
 
-<<<<<<< HEAD
 #ifdef HAS_THREAD_FILTERING
 #include "scap_new.h"
 #include "fdinfo.h"
 #endif
-=======
+
 extern sinsp_evttables g_infotables;
->>>>>>> 8e13c05c
+
 
 static void copy_ipv6_address(uint32_t* dest, uint32_t* src)
 {
