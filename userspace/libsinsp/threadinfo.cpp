/*
Copyright (C) 2013-2014 Draios inc.

This file is part of sysdig.

sysdig is free software; you can redistribute it and/or modify
it under the terms of the GNU General Public License version 2 as
published by the Free Software Foundation.

sysdig is distributed in the hope that it will be useful,
but WITHOUT ANY WARRANTY; without even the implied warranty of
MERCHANTABILITY or FITNESS FOR A PARTICULAR PURPOSE.  See the
GNU General Public License for more details.

You should have received a copy of the GNU General Public License
along with sysdig.  If not, see <http://www.gnu.org/licenses/>.
*/

#ifndef _WIN32
#define __STDC_FORMAT_MACROS
#include <inttypes.h>
#endif
#include <algorithm>
#include "sinsp.h"
#include "sinsp_int.h"
#include "protodecoder.h"

#ifdef HAS_EARLY_FILTERING
#include "scap_new.h"
#endif

static void copy_ipv6_address(uint32_t* dest, uint32_t* src)
{
	dest[0] = src[0];
	dest[1] = src[1];
	dest[2] = src[2];
	dest[3] = src[3];
}

///////////////////////////////////////////////////////////////////////////////
// sinsp_threadinfo implementation
///////////////////////////////////////////////////////////////////////////////
sinsp_threadinfo::sinsp_threadinfo() :
	m_fdtable(NULL)
{
	m_inspector = NULL;
	init();
}

sinsp_threadinfo::sinsp_threadinfo(sinsp *inspector) :
	m_fdtable(inspector)
{
	m_inspector = inspector;
	init();
}

void sinsp_threadinfo::init()
{
	m_pid = (uint64_t) - 1LL;
	set_lastevent_data_validity(false);
	m_lastevent_type = -1;
	m_lastevent_ts = 0;
	m_prevevent_ts = 0;
	m_lastaccess_ts = 0;
	m_clone_ts = 0;
	m_lastevent_category.m_category = EC_UNKNOWN;
	m_flags = PPM_CL_NAME_CHANGED;
	m_nchilds = 0;
	m_fdlimit = -1;
	m_vmsize_kb = 0;
	m_vmrss_kb = 0;
	m_vmswap_kb = 0;
	m_pfmajor = 0;
	m_pfminor = 0;
	m_vtid = -1;
	m_vpid = -1;
	m_main_thread = NULL;
	m_lastevent_fd = 0;
#ifdef HAS_FILTERING
	m_last_latency_entertime = 0;
	m_latency = 0;
#endif
	m_ainfo = NULL;
	m_program_hash = 0;
<<<<<<< HEAD


#ifdef HAS_EARLY_FILTERING
	m_total_write_access = 0;
	m_total_read_access = 0;
	m_old_mean_read = 0;
	m_old_mean_write = 0;
#endif

=======
	m_lastevent_data = NULL;
>>>>>>> 47a62b54
}

sinsp_threadinfo::~sinsp_threadinfo()
{
	uint32_t j;

	if((m_inspector != NULL) && 
		(m_inspector->m_thread_manager != NULL) &&
		(m_inspector->m_thread_manager->m_listener != NULL))
	{
		m_inspector->m_thread_manager->m_listener->on_thread_destroyed(this);
	}

	for(j = 0; j < m_private_state.size(); j++)
	{
		free(m_private_state[j]);
	}

	m_private_state.clear();
}

void sinsp_threadinfo::fix_sockets_coming_from_proc()
{
	unordered_map<int64_t, sinsp_fdinfo_t>::iterator it;

	for(it = m_fdtable.m_table.begin(); it != m_fdtable.m_table.end(); it++)
	{
		if(it->second.m_type == SCAP_FD_IPV4_SOCK)
		{
			if(m_inspector->m_thread_manager->m_server_ports.find(it->second.m_sockinfo.m_ipv4info.m_fields.m_sport) !=
				m_inspector->m_thread_manager->m_server_ports.end())
			{
				uint32_t tip;
				uint16_t tport;

				tip = it->second.m_sockinfo.m_ipv4info.m_fields.m_sip;
				tport = it->second.m_sockinfo.m_ipv4info.m_fields.m_sport;

				it->second.m_sockinfo.m_ipv4info.m_fields.m_sip = it->second.m_sockinfo.m_ipv4info.m_fields.m_dip;
				it->second.m_sockinfo.m_ipv4info.m_fields.m_dip = tip;
				it->second.m_sockinfo.m_ipv4info.m_fields.m_sport = it->second.m_sockinfo.m_ipv4info.m_fields.m_dport;
				it->second.m_sockinfo.m_ipv4info.m_fields.m_dport = tport;

				it->second.m_name = ipv4tuple_to_string(&it->second.m_sockinfo.m_ipv4info, m_inspector->m_hostname_and_port_resolution_enabled);

				it->second.set_role_server();
			}
			else
			{
				it->second.set_role_client();
			}
		}
	}
}

void sinsp_threadinfo::compute_program_hash()
{
	string phs = m_exe;

	for(auto arg = m_args.begin(); arg != m_args.end(); ++arg)
	{
		phs += *arg;
	}

	phs += m_container_id;

	m_program_hash = std::hash<std::string>()(phs);
}

void sinsp_threadinfo::add_fd(scap_fdinfo *fdi)
{
	sinsp_fdinfo_t newfdi;
	bool do_add = true;

	newfdi.m_type = fdi->type;
	newfdi.m_openflags = 0;
	newfdi.m_type = fdi->type;
	newfdi.m_flags = sinsp_fdinfo_t::FLAGS_FROM_PROC;
	newfdi.m_ino = fdi->ino;

	switch(newfdi.m_type)
	{
	case SCAP_FD_IPV4_SOCK:
		newfdi.m_sockinfo.m_ipv4info.m_fields.m_sip = fdi->info.ipv4info.sip;
		newfdi.m_sockinfo.m_ipv4info.m_fields.m_dip = fdi->info.ipv4info.dip;
		newfdi.m_sockinfo.m_ipv4info.m_fields.m_sport = fdi->info.ipv4info.sport;
		newfdi.m_sockinfo.m_ipv4info.m_fields.m_dport = fdi->info.ipv4info.dport;
		newfdi.m_sockinfo.m_ipv4info.m_fields.m_l4proto = fdi->info.ipv4info.l4proto;
		m_inspector->m_network_interfaces->update_fd(&newfdi);
		newfdi.m_name = ipv4tuple_to_string(&newfdi.m_sockinfo.m_ipv4info, m_inspector->m_hostname_and_port_resolution_enabled);
		break;
	case SCAP_FD_IPV4_SERVSOCK:
		newfdi.m_sockinfo.m_ipv4serverinfo.m_ip = fdi->info.ipv4serverinfo.ip;
		newfdi.m_sockinfo.m_ipv4serverinfo.m_port = fdi->info.ipv4serverinfo.port;
		newfdi.m_sockinfo.m_ipv4serverinfo.m_l4proto = fdi->info.ipv4serverinfo.l4proto;
		newfdi.m_name = ipv4serveraddr_to_string(&newfdi.m_sockinfo.m_ipv4serverinfo, m_inspector->m_hostname_and_port_resolution_enabled);
			
		//
		// We keep note of all the host bound server ports.
		// We'll need them later when patching connections direction.
		//
		m_inspector->m_thread_manager->m_server_ports.insert(newfdi.m_sockinfo.m_ipv4serverinfo.m_port);

		break;
	case SCAP_FD_IPV6_SOCK:
		if(sinsp_utils::is_ipv4_mapped_ipv6((uint8_t*)&fdi->info.ipv6info.sip) && 
			sinsp_utils::is_ipv4_mapped_ipv6((uint8_t*)&fdi->info.ipv6info.dip))
		{
			//
			// This is an IPv4-mapped IPv6 addresses (http://en.wikipedia.org/wiki/IPv6#IPv4-mapped_IPv6_addresses).
			// Convert it into the IPv4 representation.
			//
			newfdi.m_type = SCAP_FD_IPV4_SOCK;
			newfdi.m_sockinfo.m_ipv4info.m_fields.m_sip = fdi->info.ipv6info.sip[3];
			newfdi.m_sockinfo.m_ipv4info.m_fields.m_dip = fdi->info.ipv6info.dip[3];
			newfdi.m_sockinfo.m_ipv4info.m_fields.m_sport = fdi->info.ipv6info.sport;
			newfdi.m_sockinfo.m_ipv4info.m_fields.m_dport = fdi->info.ipv6info.dport;
			newfdi.m_sockinfo.m_ipv4info.m_fields.m_l4proto = fdi->info.ipv6info.l4proto;
			m_inspector->m_network_interfaces->update_fd(&newfdi);
			newfdi.m_name = ipv4tuple_to_string(&newfdi.m_sockinfo.m_ipv4info, m_inspector->m_hostname_and_port_resolution_enabled);
		}
		else
		{
			copy_ipv6_address(newfdi.m_sockinfo.m_ipv6info.m_fields.m_sip, fdi->info.ipv6info.sip);
			copy_ipv6_address(newfdi.m_sockinfo.m_ipv6info.m_fields.m_dip, fdi->info.ipv6info.dip);
			newfdi.m_sockinfo.m_ipv6info.m_fields.m_sport = fdi->info.ipv6info.sport;
			newfdi.m_sockinfo.m_ipv6info.m_fields.m_dport = fdi->info.ipv6info.dport;
			newfdi.m_sockinfo.m_ipv6info.m_fields.m_l4proto = fdi->info.ipv6info.l4proto;
			newfdi.m_name = ipv6tuple_to_string(&newfdi.m_sockinfo.m_ipv6info, m_inspector->m_hostname_and_port_resolution_enabled);
		}
		break;
	case SCAP_FD_IPV6_SERVSOCK:
		copy_ipv6_address(newfdi.m_sockinfo.m_ipv6serverinfo.m_ip, fdi->info.ipv6serverinfo.ip);
		newfdi.m_sockinfo.m_ipv6serverinfo.m_port = fdi->info.ipv6serverinfo.port;
		newfdi.m_sockinfo.m_ipv6serverinfo.m_l4proto = fdi->info.ipv6serverinfo.l4proto;
		newfdi.m_name = ipv6serveraddr_to_string(&newfdi.m_sockinfo.m_ipv6serverinfo, m_inspector->m_hostname_and_port_resolution_enabled);

		//
		// We keep note of all the host bound server ports.
		// We'll need them later when patching connections direction.
		//
		m_inspector->m_thread_manager->m_server_ports.insert(newfdi.m_sockinfo.m_ipv6serverinfo.m_port);

		break;
	case SCAP_FD_UNIX_SOCK:
		newfdi.m_sockinfo.m_unixinfo.m_fields.m_source = fdi->info.unix_socket_info.source;
		newfdi.m_sockinfo.m_unixinfo.m_fields.m_dest = fdi->info.unix_socket_info.destination;
		newfdi.m_name = fdi->info.unix_socket_info.fname;
		if(newfdi.m_name.empty())
		{
			newfdi.set_role_client();
		}
		else
		{
			newfdi.set_role_server();
		}
		break;
	case SCAP_FD_FIFO:
	case SCAP_FD_FILE:
	case SCAP_FD_DIRECTORY:
	case SCAP_FD_UNSUPPORTED:
	case SCAP_FD_SIGNALFD:
	case SCAP_FD_EVENTPOLL:
	case SCAP_FD_EVENT:
	case SCAP_FD_INOTIFY:
	case SCAP_FD_TIMERFD:
		newfdi.m_name = fdi->info.fname;
		break;
	default:
		ASSERT(false);
		do_add = false;
		break;
	}

	//
	// Call the protocol decoder callbacks associated to notify them about this FD
	//
	ASSERT(m_inspector != NULL);
	vector<sinsp_protodecoder*>::iterator it;

	for(it = m_inspector->m_parser->m_open_callbacks.begin(); 
		it != m_inspector->m_parser->m_open_callbacks.end(); ++it)
	{
		(*it)->on_fd_from_proc(&newfdi);
	}

	//
	// Add the FD to the table
	//
	if(do_add)
	{
		m_fdtable.add(fdi->fd, &newfdi);
	}
}

void sinsp_threadinfo::init(const scap_threadinfo* pi)
{
	scap_fdinfo *fdi;
	scap_fdinfo *tfdi;

	init();

	m_tid = pi->tid;
	m_pid = pi->pid;
	m_ptid = pi->ptid;

	m_comm = pi->comm;
	m_exe = pi->exe;
	set_args(pi->args, pi->args_len);
	set_env(pi->env, pi->env_len);
	set_cwd(pi->cwd, (uint32_t)strlen(pi->cwd));
	m_flags |= pi->flags;
	m_flags |= PPM_CL_ACTIVE; // Assume that all the threads coming from /proc are real, active threads
	m_fdtable.clear();
	m_fdlimit = pi->fdlimit;
	m_uid = pi->uid;
	m_gid = pi->gid;
	m_vmsize_kb = pi->vmsize_kb;
	m_vmrss_kb = pi->vmrss_kb;
	m_vmswap_kb = pi->vmswap_kb;
	m_pfmajor = pi->pfmajor;
	m_pfminor = pi->pfminor;
	m_nchilds = 0;
	m_vtid = pi->vtid;
	m_vpid = pi->vpid;
	set_cgroups(pi->cgroups, pi->cgroups_len);
	ASSERT(m_inspector);
	if(m_inspector)
	{
		m_inspector->m_container_manager.resolve_container_from_cgroups(m_cgroups, m_inspector->m_islive, &m_container_id);
	}
	
	HASH_ITER(hh, pi->fdlist, fdi, tfdi)
	{
		add_fd(fdi);
	}
	m_lastevent_data = NULL;
}

string sinsp_threadinfo::get_comm()
{
	return m_comm;
}

string sinsp_threadinfo::get_exe()
{
	return m_exe;
}

void sinsp_threadinfo::set_args(const char* args, size_t len)
{
	m_args.clear();

	size_t offset = 0;
	while(offset < len)
	{
		m_args.push_back(args + offset);
		offset += m_args.back().length() + 1;
	}
}

void sinsp_threadinfo::set_env(const char* env, size_t len)
{
	m_env.clear();

	size_t offset = 0;
	while(offset < len)
	{
		m_env.push_back(env + offset);
		offset += m_env.back().length() + 1;
	}
}

void sinsp_threadinfo::set_cgroups(const char* cgroups, size_t len)
{
	m_cgroups.clear();

	size_t offset = 0;
	while(offset < len)
	{
		const char* str = cgroups + offset;
		const char* sep = strchr(str, '=');
		if(sep == NULL)
		{
			ASSERT(false);
			return;
		}

		string subsys(str, sep - str);
		string cgroup(sep + 1);

		size_t subsys_length = subsys.length();
		size_t pos = subsys.find("_cgroup");
		if(pos != string::npos)
		{
			subsys.erase(pos, sizeof("_cgroup") - 1);
		}

		if(subsys == "perf")
		{
			subsys = "perf_event";
		}
		else if(subsys == "mem")
		{
			subsys = "memory";
		}

		m_cgroups.push_back(std::make_pair(subsys, cgroup));
		offset += subsys_length + 1 + cgroup.length() + 1;
	}
}

sinsp_threadinfo* sinsp_threadinfo::get_parent_thread()
{
	return m_inspector->get_thread(m_ptid, false, true);
}

sinsp_fdinfo_t* sinsp_threadinfo::add_fd(int64_t fd, sinsp_fdinfo_t *fdinfo)
{
	sinsp_fdinfo_t* res = get_fd_table()->add(fd, fdinfo);

	//
	// Update the last event fd. It's needed by the filtering engine
	//
	m_lastevent_fd = fd;

	return res;
}

void sinsp_threadinfo::remove_fd(int64_t fd)
{
	get_fd_table()->erase(fd);
}

bool sinsp_threadinfo::is_bound_to_port(uint16_t number)
{
	unordered_map<int64_t, sinsp_fdinfo_t>::iterator it;

	sinsp_fdtable* fdt = get_fd_table();

	for(it = fdt->m_table.begin(); it != fdt->m_table.end(); ++it)
	{
		if(it->second.m_type == SCAP_FD_IPV4_SOCK)
		{
			if(it->second.m_sockinfo.m_ipv4info.m_fields.m_dport == number)
			{
				return true;
			}
		}
		else if(it->second.m_type == SCAP_FD_IPV4_SERVSOCK)
		{
			if(it->second.m_sockinfo.m_ipv4serverinfo.m_port == number)
			{
				return true;
			}
		}
	}

	return false;
}

bool sinsp_threadinfo::uses_client_port(uint16_t number)
{
	unordered_map<int64_t, sinsp_fdinfo_t>::iterator it;

	sinsp_fdtable* fdt = get_fd_table();

	for(it = fdt->m_table.begin(); 
		it != fdt->m_table.end(); ++it)
	{
		if(it->second.m_type == SCAP_FD_IPV4_SOCK)
		{
			if(it->second.m_sockinfo.m_ipv4info.m_fields.m_sport == number)
			{
				return true;
			}
		}
	}

	return false;
}

bool sinsp_threadinfo::is_lastevent_data_valid()
{
	return (m_lastevent_cpuid != (uint16_t) - 1);
}

sinsp_threadinfo* sinsp_threadinfo::get_cwd_root()
{
	if(!(m_flags & PPM_CL_CLONE_FS))
	{
		return this;
	}
	else
	{
		return get_main_thread();
	}
}

string sinsp_threadinfo::get_cwd()
{
	sinsp_threadinfo* tinfo = get_cwd_root();

	if(tinfo)
	{
		return tinfo->m_cwd;
	}
	else
	{
		ASSERT(false);
		return "./";
	}
}

void sinsp_threadinfo::set_cwd(const char* cwd, uint32_t cwdlen)
{
	char tpath[SCAP_MAX_PATH_SIZE];
	sinsp_threadinfo* tinfo = get_cwd_root();

	if(tinfo)
	{
		sinsp_utils::concatenate_paths(tpath, 
			SCAP_MAX_PATH_SIZE, 
			(char*)tinfo->m_cwd.c_str(), 
			(uint32_t)tinfo->m_cwd.size(), 
			cwd, 
			cwdlen);

		tinfo->m_cwd = tpath;

		if(tinfo->m_cwd[tinfo->m_cwd.size() - 1] != '/')
		{
			tinfo->m_cwd += '/';
		}
	}
	else
	{
		ASSERT(false);
	}
}

void sinsp_threadinfo::allocate_private_state()
{
	uint32_t j = 0;

	if(m_inspector != NULL)
	{
		m_private_state.clear();

		vector<uint32_t>* sizes = &m_inspector->m_thread_privatestate_manager.m_memory_sizes;
	
		for(j = 0; j < sizes->size(); j++)
		{
			void* newbuf = malloc(sizes->at(j));
			memset(newbuf, 0, sizes->at(j));
			m_private_state.push_back(newbuf);
		}
	}
}

void* sinsp_threadinfo::get_private_state(uint32_t id)
{
	if(id >= m_private_state.size())
	{
		ASSERT(false);
		throw sinsp_exception("invalid thread state ID" + to_string((long long) id));
	}

	return m_private_state[id];
}

uint64_t sinsp_threadinfo::get_fd_usage_pct()
{
	int64_t fdlimit = get_fd_limit();
	if(fdlimit > 0)
	{
		uint64_t fd_opencount = get_fd_opencount();
		ASSERT(fd_opencount <= (uint64_t) fdlimit);
		if(fd_opencount <= (uint64_t) fdlimit)
		{
			return (fd_opencount * 100) / fdlimit;
		}
		else
		{
			return 100;
		}
	}
	else
	{
		return 0;
	}
}

double sinsp_threadinfo::get_fd_usage_pct_d()
{
	int64_t fdlimit = get_fd_limit();
	if(fdlimit > 0)
	{
		uint64_t fd_opencount = get_fd_opencount();
		ASSERT(fd_opencount <= (uint64_t) fdlimit);
		if(fd_opencount <= (uint64_t) fdlimit)
		{
			return ((double)fd_opencount * 100) / fdlimit;
		}
		else
		{
			return 100;
		}
	}
	else
	{
		return 0;
	}
}

uint64_t sinsp_threadinfo::get_fd_opencount()
{
	return get_main_thread()->m_fdtable.size();
}

uint64_t sinsp_threadinfo::get_fd_limit()
{
	return get_main_thread()->m_fdlimit;
}

sinsp_threadinfo* sinsp_threadinfo::lookup_thread()
{
	return m_inspector->get_thread(m_pid, true, true);
}

#ifdef HAS_EARLY_FILTERING
void sinsp_threadinfo::reset_file_access_count()
{
	if(is_main_thread())
	{

		//reset counters and compute mean access on all the FDs of the main thread
		uint64_t fd_count = get_fd_opencount();
		if (fd_count>0)
		{
			m_old_mean_read = m_total_read_access/fd_count;
			m_old_mean_write = m_total_write_access/fd_count;

			m_total_write_access = 0;
			m_total_read_access = 0;

			//reset the FD counters
			unordered_map<int64_t, sinsp_fdinfo_t>::iterator it;

			for(it = m_fdtable.m_table.begin(); it != m_fdtable.m_table.end(); ++it)
			{
				sinsp_fdinfo_t fd = it->second;
				fd.m_old_read_access = fd.m_read_access;
				fd.m_old_write_access = fd.m_write_access;
				fd.m_read_access = 0;
				fd.m_write_access = 0;

			}
		}
		else
		{
			m_old_mean_read = 0;
			m_old_mean_write = 0;

			m_total_write_access = 0;
			m_total_read_access = 0;
		}


	}
}
#endif



//
// Note: this is duplicated here because visual studio has trouble inlining
//       the method.
//
#ifdef _WIN32
sinsp_threadinfo* sinsp_threadinfo::get_main_thread()
{
	if (m_main_thread == NULL)
	{
		//
		// Is this a child thread?
		//
		if (m_pid == m_tid)
		{
			//
			// No, this is either a single thread process or the root thread of a
			// multithread process.
			// Note: we don't set m_main_thread because there are cases in which this is 
			//       invoked for a threadinfo that is in the stack. Caching the this pointer
			//       would cause future mess.
			//
			return this;
		}
		else
		{
			//
			// Yes, this is a child thread. Find the process root thread.
			//
			sinsp_threadinfo* ptinfo = lookup_thread();
			if (NULL == ptinfo)
			{
				return NULL;
			}

			m_main_thread = ptinfo;
		}
	}

	return m_main_thread;
}
#endif

///////////////////////////////////////////////////////////////////////////////
// sinsp_thread_manager implementation
///////////////////////////////////////////////////////////////////////////////
sinsp_thread_manager::sinsp_thread_manager(sinsp* inspector)
{
	m_inspector = inspector;
	m_listener = NULL;
	clear();
}

void sinsp_thread_manager::clear()
{
	m_threadtable.clear();
	m_last_tid = 0;
	m_last_tinfo = NULL;
	m_last_flush_time_ns = 0;
	m_n_drops = 0;

#ifdef GATHER_INTERNAL_STATS
	m_failed_lookups = &m_inspector->m_stats.get_metrics_registry().register_counter(internal_metrics::metric_name("thread_failed_lookups","Failed thread lookups"));
	m_cached_lookups = &m_inspector->m_stats.get_metrics_registry().register_counter(internal_metrics::metric_name("thread_cached_lookups","Cached thread lookups"));
	m_non_cached_lookups = &m_inspector->m_stats.get_metrics_registry().register_counter(internal_metrics::metric_name("thread_non_cached_lookups","Non cached thread lookups"));
	m_added_threads = &m_inspector->m_stats.get_metrics_registry().register_counter(internal_metrics::metric_name("thread_added","Number of added threads"));
	m_removed_threads = &m_inspector->m_stats.get_metrics_registry().register_counter(internal_metrics::metric_name("thread_removed","Removed threads"));
#endif
}

void sinsp_thread_manager::set_listener(sinsp_threadtable_listener* listener)
{
	m_listener = listener;
}

void sinsp_thread_manager::increment_mainthread_childcount(sinsp_threadinfo* threadinfo)
{
	if(threadinfo->m_flags & PPM_CL_CLONE_THREAD)
	{
		//
		// Increment the refcount of the main thread so it won't
		// be deleted (if it calls pthread_exit()) until we are done
		//
		ASSERT(threadinfo->m_pid != threadinfo->m_tid);

		sinsp_threadinfo* main_thread = m_inspector->get_thread(threadinfo->m_pid, true, true);
		if(main_thread)
		{
			++main_thread->m_nchilds;
		}
		else
		{
			ASSERT(false);
		}
	}
}

void sinsp_thread_manager::add_thread(sinsp_threadinfo& threadinfo, bool from_scap_proctable)
{
#ifdef GATHER_INTERNAL_STATS
	m_added_threads->increment();
#endif

	m_last_tinfo = NULL;

	if(m_threadtable.size() >= m_inspector->m_max_thread_table_size)
	{
		m_n_drops++;
		return;
	}

	if(!from_scap_proctable)
	{
		increment_mainthread_childcount(&threadinfo);
	}

	threadinfo.compute_program_hash();

	sinsp_threadinfo& newentry = (m_threadtable[threadinfo.m_tid] = threadinfo);

	newentry.allocate_private_state();

	if(m_listener)
	{
		m_listener->on_thread_created(&newentry);
	}
}

void sinsp_thread_manager::remove_thread(int64_t tid, bool force)
{
	remove_thread(m_threadtable.find(tid), force);
}

void sinsp_thread_manager::remove_thread(threadinfo_map_iterator_t it, bool force)
{
	uint64_t nchilds;

	if(it == m_threadtable.end())
	{
		//
		// Looks like there's no thread to remove.
		// Either the thread creation event was dropped or our logic doesn't support the
		// call that created this thread. The assertion will detect it, while in release mode we just
		// keep going.
		//
#ifdef GATHER_INTERNAL_STATS
		m_failed_lookups->increment();
#endif
		return;
	}
	else if((nchilds = it->second.m_nchilds) == 0 || force)
	{
		//
		// Decrement the refcount of the main thread/program because
		// this reference is gone
		//
		if(it->second.m_flags & PPM_CL_CLONE_THREAD)
		{
			ASSERT(it->second.m_pid != it->second.m_tid);
			sinsp_threadinfo* main_thread = m_inspector->get_thread(it->second.m_pid, false, true);
			if(main_thread)
			{
				if(main_thread->m_nchilds > 0)
				{
					--main_thread->m_nchilds;
				}
				else
				{
					ASSERT(false);
				}
			}
			else
			{
				ASSERT(false);
			}
		}

		//
		// If this is the main thread of a process, erase all the FDs that the process owns
		//
		if(it->second.m_pid == it->second.m_tid)
		{
			unordered_map<int64_t, sinsp_fdinfo_t>* fdtable = &(it->second.get_fd_table()->m_table);
			unordered_map<int64_t, sinsp_fdinfo_t>::iterator fdit;

			erase_fd_params eparams;
			eparams.m_remove_from_table = false;
			eparams.m_inspector = m_inspector;
			eparams.m_tinfo = &(it->second);
			eparams.m_ts = m_inspector->m_lastevent_ts;

			for(fdit = fdtable->begin(); fdit != fdtable->end(); ++fdit)
			{
				eparams.m_fd = fdit->first;

				//
				// The canceled fd should always be deleted immediately, so if it appears
				// here it means we have a problem.
				//
				ASSERT(eparams.m_fd != CANCELED_FD_NUMBER);
				eparams.m_fdinfo = &(fdit->second);

				m_inspector->m_parser->erase_fd(&eparams);
			}
		}

		//
		// Reset the cache
		//
		m_last_tid = 0;
		m_last_tinfo = NULL;

		//
		// Wipe scap caches
		//
#ifdef HAS_EARLY_FILTERING

		scap_wipe_caches(m_inspector->m_h);

#endif

#ifdef GATHER_INTERNAL_STATS
		m_removed_threads->increment();
#endif

		m_threadtable.erase(it);

		//
		// If the thread has a nonzero refcount, it means that we are forcing the removal
		// of a main process or program that some childs refer to.
		// We need to recalculate the child relationships, or the table will become 
		// corrupted.
		//
		if(nchilds != 0)
		{
			recreate_child_dependencies();
		}
	}
}

void sinsp_thread_manager::fix_sockets_coming_from_proc()
{
	threadinfo_map_iterator_t it;

	for(it = m_threadtable.begin(); it != m_threadtable.end(); ++it)
	{
		it->second.fix_sockets_coming_from_proc();
	}
}

void sinsp_thread_manager::clear_thread_pointers(threadinfo_map_iterator_t it)
{
	it->second.m_main_thread = NULL;

	sinsp_fdtable* fdt = it->second.get_fd_table();
	if(fdt != NULL)
	{
		fdt->reset_cache();
	}
}

/*
void sinsp_thread_manager::clear_thread_pointers(threadinfo_map_iterator_t it)
{
	it->second.m_main_program_thread = NULL;
	it->second.m_main_thread = NULL;
	it->second.m_progid = -1LL;
	it->second.m_fdtable.reset_cache();
}
*/

void sinsp_thread_manager::reset_child_dependencies()
{
	threadinfo_map_iterator_t it;

	m_last_tinfo = NULL;
	m_last_tid = 0;

	for(it = m_threadtable.begin(); it != m_threadtable.end(); ++it)
	{
		it->second.m_nchilds = 0;
		clear_thread_pointers(it);
	}
}

void sinsp_thread_manager::create_child_dependencies()
{
	threadinfo_map_iterator_t it;

	for(it = m_threadtable.begin(); it != m_threadtable.end(); ++it)
	{
		increment_mainthread_childcount(&it->second);
	}
}

void sinsp_thread_manager::recreate_child_dependencies()
{
	reset_child_dependencies();
	create_child_dependencies();
}

void sinsp_thread_manager::update_statistics()
{
#ifdef GATHER_INTERNAL_STATS
	m_inspector->m_stats.m_n_threads = get_thread_count();

	m_inspector->m_stats.m_n_fds = 0;
	for(threadinfo_map_iterator_t it = m_threadtable.begin(); it != m_threadtable.end(); it++)
	{
		m_inspector->m_stats.m_n_fds += it->second.get_fd_table()->size();
	}
#endif
}<|MERGE_RESOLUTION|>--- conflicted
+++ resolved
@@ -82,8 +82,7 @@
 #endif
 	m_ainfo = NULL;
 	m_program_hash = 0;
-<<<<<<< HEAD
-
+	m_lastevent_data = NULL;
 
 #ifdef HAS_EARLY_FILTERING
 	m_total_write_access = 0;
@@ -91,10 +90,6 @@
 	m_old_mean_read = 0;
 	m_old_mean_write = 0;
 #endif
-
-=======
-	m_lastevent_data = NULL;
->>>>>>> 47a62b54
 }
 
 sinsp_threadinfo::~sinsp_threadinfo()
