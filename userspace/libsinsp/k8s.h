//
// k8s.h
//
// extracts needed data from the k8s REST API interface
//

#pragma once

#include "json/json.h"
#include "k8s_common.h"
#include "k8s_component.h"
#include "k8s_state.h"
#include "k8s_event_data.h"
#include "k8s_net.h"
#include "sinsp_auth.h"
#include <sstream>
#include <utility>

class k8s_dispatcher;

class k8s
{
public:
#ifdef HAS_CAPTURE
	typedef sinsp_ssl::ptr_t          ssl_ptr_t;
	typedef sinsp_bearer_token::ptr_t bt_ptr_t;
#endif // HAS_CAPTURE

	typedef k8s_component::ext_list_ptr_t ext_list_ptr_t;
	typedef user_event_filter_t::ptr_t    filter_ptr_t;

	k8s(const std::string& uri = "http://localhost:80",
		bool is_captured = false,
#ifdef HAS_CAPTURE
		ssl_ptr_t ssl = 0,
		bt_ptr_t bt = 0,
		bool block = false,
#endif // HAS_CAPTURE
		filter_ptr_t event_filter = nullptr,
		ext_list_ptr_t extensions = nullptr);

	~k8s();

	std::size_t count(k8s_component::type component) const;

	void check_components();

	const k8s_state_t& get_state();
	void clear_events();
	void set_machine_id(const std::string& machine_id);
	std::string get_machine_id() const;

	void watch();
	void stop_watching();

	bool is_alive() const;

#ifdef HAS_CAPTURE
	typedef k8s_state_t::event_list_t event_list_t;
	const event_list_t& get_capture_events() const { return m_state.get_capture_events(); }
	std::string dequeue_capture_event() { return m_state.dequeue_capture_event(); }
#endif // HAS_CAPTURE

	// version:
	//   - 1 to support k8s events captured in old format (before refactoring)
	//   - 2 to support k8s events captured in new format (after refactoring)
	void simulate_watch_event(const std::string& json, int version = 2);

private:
	void stop_watch();

	void cleanup();

	k8s_state_t  m_state;
	filter_ptr_t m_event_filter;

	typedef std::map<k8s_component::type, std::unique_ptr<k8s_dispatcher>> dispatch_map_t;
	typedef std::map<k8s_component::type, std::shared_ptr<k8s_handler>> handler_map_t;
<<<<<<< HEAD
	// dispatch map is deprecated and serves only for backward compatibility with captures with old sysdig
=======
>>>>>>> 23d2b11d
	dispatch_map_t m_dispatch_map;
	handler_map_t  m_handler_map;

#ifdef HAS_CAPTURE
	k8s_net* m_net = nullptr;
#endif

	// a utility member containing pairs of enumerated values and component names
	static k8s_component::type_map m_components;
	friend class k8s_test;
};

inline bool k8s::is_alive() const
{
#ifdef HAS_CAPTURE
	ASSERT(m_net);
	return m_net->is_healthy();
#endif
	return true;
}

inline void k8s::clear_events()
{
	m_state.clear_events();
}

inline std::string k8s::get_machine_id() const
{
#ifdef HAS_CAPTURE
	if(m_net)
	{
		return m_net->get_machine_id();
	}
#endif // HAS_CAPTURE
	return "";
}

inline void k8s::set_machine_id(const std::string& machine_id)
{
#ifdef HAS_CAPTURE
	if(m_net)
	{
		m_net->set_machine_id(machine_id);
	}
	else
	{
		g_logger.log("K8s machine ID (MAC) setting attempted on null net object; "
					 "scope may not be available for events.",
					 sinsp_logger::SEV_WARNING);
	}
#endif // HAS_CAPTURE
}<|MERGE_RESOLUTION|>--- conflicted
+++ resolved
@@ -76,10 +76,7 @@
 
 	typedef std::map<k8s_component::type, std::unique_ptr<k8s_dispatcher>> dispatch_map_t;
 	typedef std::map<k8s_component::type, std::shared_ptr<k8s_handler>> handler_map_t;
-<<<<<<< HEAD
 	// dispatch map is deprecated and serves only for backward compatibility with captures with old sysdig
-=======
->>>>>>> 23d2b11d
 	dispatch_map_t m_dispatch_map;
 	handler_map_t  m_handler_map;
 
