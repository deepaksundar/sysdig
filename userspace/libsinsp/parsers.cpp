--- conflicted
+++ resolved
@@ -1582,27 +1582,16 @@
 		evt->m_tinfo->set_cgroups(parinfo->m_val, parinfo->m_len);
 
 		//
-<<<<<<< HEAD
-		// If the thread info has no container ID, or if the clone happened a long
-		// time ago, recreate the container information.
-		//
-		if(evt->m_tinfo->m_container_id.empty() ||
-			(evt->get_ts() - evt->m_tinfo->m_clone_ts > CLONE_STALE_TIME_NS))
-		{
-			m_inspector->m_container_manager.resolve_container(evt->m_tinfo, m_inspector->is_live());
-		}
-=======
 		// Resync container status after an execve, we need to do it
 		// because at container startup docker spawn a process with vpid=1
 		// outside of container cgroup and correct cgroups are
 		// assigned just before doing execve:
-		// 
+		//
 		// 1. docker-runc calls fork() and created process with vpid=1
 		// 2. docker-runc changes cgroup hierarchy of it
 		// 3. vpid=1 execve to the real process the user wants to run inside the container
 		//
 		m_inspector->m_container_manager.resolve_container(evt->m_tinfo, m_inspector->is_live());
->>>>>>> ec999c1a
 		break;
 	default:
 		ASSERT(false);
