--- conflicted
+++ resolved
@@ -81,7 +81,7 @@
 	{ k8s_component::K8S_EVENTS,                 "events"                 }
 };
 
-k8s_component::k8s_component(type comp_type, const std::string& name, const std::string& uid, const std::string& ns) : 
+k8s_component::k8s_component(type comp_type, const std::string& name, const std::string& uid, const std::string& ns) :
 	m_type(comp_type), m_name(name), m_uid(uid), m_ns(ns)
 {
 }
@@ -440,7 +440,7 @@
 
 
 //
-// pod 
+// pod
 //
 
 k8s_pod_t::k8s_pod_t(const std::string& name, const std::string& uid, const std::string& ns) :
@@ -564,7 +564,7 @@
 // replication controller
 //
 
-k8s_rc_t::k8s_rc_t(const std::string& name, const std::string& uid, const std::string& ns, k8s_component::type type) : 
+k8s_rc_t::k8s_rc_t(const std::string& name, const std::string& uid, const std::string& ns, k8s_component::type type) :
 	k8s_component(type, name, uid, ns)
 {
 }
@@ -591,7 +591,7 @@
 //
 // replica set
 //
-k8s_rs_t::k8s_rs_t(const std::string& name, const std::string& uid, const std::string& ns) : 
+k8s_rs_t::k8s_rs_t(const std::string& name, const std::string& uid, const std::string& ns) :
 	k8s_rc_t(name, uid, ns, COMPONENT_TYPE)
 {
 }
@@ -601,7 +601,7 @@
 // service
 //
 
-k8s_service_t::k8s_service_t(const std::string& name, const std::string& uid, const std::string& ns) : 
+k8s_service_t::k8s_service_t(const std::string& name, const std::string& uid, const std::string& ns) :
 	k8s_component(COMPONENT_TYPE, name, uid, ns)
 {
 }
@@ -624,7 +624,7 @@
 // daemon set
 //
 
-k8s_daemonset_t::k8s_daemonset_t(const std::string& name, const std::string& uid, const std::string& ns) : 
+k8s_daemonset_t::k8s_daemonset_t(const std::string& name, const std::string& uid, const std::string& ns) :
 	k8s_component(COMPONENT_TYPE, name, uid, ns)
 {
 }
@@ -634,7 +634,7 @@
 // deployment
 //
 
-k8s_deployment_t::k8s_deployment_t(const std::string& name, const std::string& uid, const std::string& ns) : 
+k8s_deployment_t::k8s_deployment_t(const std::string& name, const std::string& uid, const std::string& ns) :
 	k8s_component(COMPONENT_TYPE, name, uid, ns)
 {
 }
@@ -930,11 +930,7 @@
 
 	tags["source"] = "kubernetes";
 	g_logger.log(sinsp_user_event::to_string(epoch_time_evt_s, std::move(event_name), std::move(description),
-<<<<<<< HEAD
 											 std::move(scope), std::move(tags)), severity);
-=======
-											std::move(scope), std::move(tags)), severity);
->>>>>>> 23d2b11d
 
 	// TODO: sysdig capture?
 #endif // _WIN32
