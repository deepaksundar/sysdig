--- conflicted
+++ resolved
@@ -885,11 +885,7 @@
 		readsize = gzread(f, &(stlen), sizeof(uint16_t));
 		CHECK_READ_SIZE(readsize, sizeof(uint16_t));
 
-<<<<<<< HEAD
-		if(stlen > SCAP_MAX_PATH_SIZE)
-=======
-		if(stlen >= SCAP_MAX_ARGS_SIZE)
->>>>>>> 3061d537
+		if(stlen > SCAP_MAX_ARGS_SIZE)
 		{
 			snprintf(handle->m_lasterr, SCAP_LASTERR_SIZE, "invalid argslen %d", stlen);
 			return SCAP_FAILURE;
