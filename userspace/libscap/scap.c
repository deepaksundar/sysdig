/*
Copyright (C) 2013-2014 Draios inc.

This file is part of sysdig.

sysdig is free software; you can redistribute it and/or modify
it under the terms of the GNU General Public License version 2 as
published by the Free Software Foundation.

sysdig is distributed in the hope that it will be useful,
but WITHOUT ANY WARRANTY; without even the implied warranty of
MERCHANTABILITY or FITNESS FOR A PARTICULAR PURPOSE.  See the
GNU General Public License for more details.

You should have received a copy of the GNU General Public License
along with sysdig.  If not, see <http://www.gnu.org/licenses/>.
*/

#include <stdio.h>
#include <stdlib.h>
#ifndef _WIN32
#include <unistd.h>
#include <inttypes.h>
#include <sys/stat.h>
#include <sys/mman.h>
#include <sys/ioctl.h>
#include <fcntl.h>
#include <poll.h>
#include <errno.h>
#include <sys/time.h>
#endif // _WIN32

#include "scap.h"
#ifdef HAS_CAPTURE
#include "../../driver/driver_config.h"
#endif // HAS_CAPTURE
#include "../../driver/ppm_ringbuffer.h"
#include "scap_savefile.h"
#include "scap-int.h"

//#define NDEBUG
#include <assert.h>

char* scap_getlasterr(scap_t* handle)
{
	return handle->m_lasterr;
}

#if !defined(HAS_CAPTURE)
scap_t* scap_open_live_int(char *error,
						   proc_entry_callback proc_callback,
						   void* proc_callback_context,
						   bool import_users)
{
	snprintf(error, SCAP_LASTERR_SIZE, "live capture not supported on %s", PLATFORM_NAME);
	return NULL;
}
#else
static uint32_t get_max_consumers()
{
	uint32_t max;
	FILE *pfile = fopen("/sys/module/sysdig_probe/parameters/max_consumers", "r");
	if(pfile != NULL)
	{
		int w = fscanf(pfile, "%"PRIu32, &max);
		if(w == 0)
		{
			return 0;
		}

		fclose(pfile);
		return max;
	}

	return 0;
}

scap_t* scap_open_live_int(char *error,
						   proc_entry_callback proc_callback,
						   void* proc_callback_context,
						   bool import_users)
{
	uint32_t j;
	char filename[SCAP_MAX_PATH_SIZE];
	scap_t* handle = NULL;
	int len;
	uint32_t ndevs;
	uint32_t res;
	uint32_t max_devs;
	uint32_t all_scanned_devs;

	//
	// Allocate the handle
	//
	handle = (scap_t*)malloc(sizeof(scap_t));
	if(!handle)
	{
		snprintf(error, SCAP_LASTERR_SIZE, "error allocating the scap_t structure");
		return NULL;
	}

	//
	// Preliminary initializations
	//
	memset(handle, 0, sizeof(scap_t));
	handle->m_mode = SCAP_MODE_LIVE;

	//
	// Find out how many devices we have to open, which equals to the number of CPUs
	//
	ndevs = sysconf(_SC_NPROCESSORS_ONLN);
	max_devs = sysconf(_SC_NPROCESSORS_CONF);	

	//
	// Allocate the device descriptors.
	//
	len = RING_BUF_SIZE * 2;

	handle->m_devs = (scap_device*)malloc(ndevs * sizeof(scap_device));
	if(!handle->m_devs)
	{
		scap_close(handle);
		snprintf(error, SCAP_LASTERR_SIZE, "error allocating the device handles");
		return NULL;
	}

	for(j = 0; j < ndevs; j++)
	{
		handle->m_devs[j].m_buffer = (char*)MAP_FAILED;
		handle->m_devs[j].m_bufinfo = (struct ppm_ring_buffer_info*)MAP_FAILED;
	}

	handle->m_ndevs = ndevs;

	//
	// Extract machine information
	//
	handle->m_proc_callback = proc_callback;
	handle->m_proc_callback_context = proc_callback_context;
	handle->m_machine_info.num_cpus = sysconf(_SC_NPROCESSORS_ONLN);
	handle->m_machine_info.memory_size_bytes = (uint64_t)sysconf(_SC_PHYS_PAGES) * sysconf(_SC_PAGESIZE);
	gethostname(handle->m_machine_info.hostname, sizeof(handle->m_machine_info.hostname) / sizeof(handle->m_machine_info.hostname[0]));
	handle->m_machine_info.reserved1 = 0;
	handle->m_machine_info.reserved2 = 0;
	handle->m_machine_info.reserved3 = 0;
	handle->m_machine_info.reserved4 = 0;
	handle->m_driver_procinfo = NULL;
	handle->m_fd_lookup_limit = 0;
	//
	// Create the interface list
	//
	if(scap_create_iflist(handle) != SCAP_SUCCESS)
	{
		scap_close(handle);
		snprintf(error, SCAP_LASTERR_SIZE, "error creating the interface list");
		return NULL;
	}

	//
	// Create the user list
	//
	if(import_users)
	{
		if(scap_create_userlist(handle) != SCAP_SUCCESS)
		{
			scap_close(handle);
			snprintf(error, SCAP_LASTERR_SIZE, "error creating the interface list");
			return NULL;
		}
	}
	else
	{
		handle->m_userlist = NULL;		
	}

	handle->m_fake_kernel_proc.tid = -1;
	handle->m_fake_kernel_proc.pid = -1;
	handle->m_fake_kernel_proc.flags = 0;
	snprintf(handle->m_fake_kernel_proc.comm, SCAP_MAX_PATH_SIZE, "kernel");
	snprintf(handle->m_fake_kernel_proc.exe, SCAP_MAX_PATH_SIZE, "kernel");
	handle->m_fake_kernel_proc.args[0] = 0;
	handle->refresh_proc_table_when_saving = true;

	//
	// Open and initialize all the devices
	//
	for(j = 0, all_scanned_devs = 0; j < handle->m_ndevs && all_scanned_devs < max_devs; all_scanned_devs++)
	{
		//
		// Open the device
		//
		sprintf(filename, "%s/dev/" PROBE_DEVICE_NAME "%d", scap_get_host_root(), all_scanned_devs);

		if((handle->m_devs[j].m_fd = open(filename, O_RDWR | O_SYNC)) < 0)
		{
			if(errno == ENODEV)
			{
				//
				// This CPU is offline, so we just skip it
				//
				continue;
			}
			else if(errno == EBUSY)
			{
				uint32_t curr_max_consumers = get_max_consumers();
				snprintf(error, SCAP_LASTERR_SIZE, "Too many sysdig instances attached to device %s. Current value for /sys/module/sysdig_probe/parameters/max_consumers is '%"PRIu32"'.", filename, curr_max_consumers);
			}
			else
			{
				snprintf(error, SCAP_LASTERR_SIZE, "error opening device %s. Make sure you have root credentials and that the " PROBE_NAME " module is loaded.", filename);
			}

			scap_close(handle);
			return NULL;
		}

		//
		// Map the ring buffer
		//
		handle->m_devs[j].m_buffer = (char*)mmap(0,
		                             len,
		                             PROT_READ,
		                             MAP_SHARED,
		                             handle->m_devs[j].m_fd,
		                             0);

		if(handle->m_devs[j].m_buffer == MAP_FAILED)
		{
			// we cleanup this fd and then we let scap_close() take care of the other ones
			close(handle->m_devs[j].m_fd);

			scap_close(handle);

			snprintf(error, SCAP_LASTERR_SIZE, "error mapping the ring buffer for device %s", filename);
			return NULL;
		}

		//
		// Map the ppm_ring_buffer_info that contains the buffer pointers
		//
		handle->m_devs[j].m_bufinfo = (struct ppm_ring_buffer_info*)mmap(0,
		                              sizeof(struct ppm_ring_buffer_info),
		                              PROT_READ | PROT_WRITE,
		                              MAP_SHARED,
		                              handle->m_devs[j].m_fd,
		                              0);

		if(handle->m_devs[j].m_bufinfo == MAP_FAILED)
		{
			// we cleanup this fd and then we let scap_close() take care of the other ones
			munmap(handle->m_devs[j].m_buffer, len);
			close(handle->m_devs[j].m_fd);

			scap_close(handle);

			snprintf(error, SCAP_LASTERR_SIZE, "error mapping the ring buffer info for device %s", filename);
			return NULL;
		}

		//
		// Additional initializations
		//
		handle->m_devs[j].m_lastreadsize = 0;
		handle->m_devs[j].m_sn_len = 0;
		handle->m_n_consecutive_waits = 0;
		scap_stop_dropping_mode(handle);
		j++;
	}

	//
	// Create the process list
	//
	error[0] = '\0';
	snprintf(filename, sizeof(filename), "%s/proc", scap_get_host_root());
	if((res = scap_proc_scan_proc_dir(handle, filename, -1, -1, NULL, error, true)) != SCAP_SUCCESS)
	{
		scap_close(handle);
		snprintf(error, SCAP_LASTERR_SIZE, "error creating the process list. Make sure you have root credentials.");
		return NULL;
	}

	//
	// Now that sysdig has done all its /proc parsing, start the capture
	//
	scap_start_capture(handle);

	return handle;
}
#endif // HAS_CAPTURE

scap_t* scap_open_offline_int(const char* fname, 
							  char *error,
							  proc_entry_callback proc_callback, 
							  void* proc_callback_context,
							  bool import_users,
							  uint64_t start_offset)
{
	scap_t* handle = NULL;

	//
	// Allocate the handle
	//
	handle = (scap_t*)malloc(sizeof(scap_t));
	if(!handle)
	{
		snprintf(error, SCAP_LASTERR_SIZE, "error allocating the scap_t structure");
		return NULL;
	}

	//
	// Preliminary initializations
	//
	handle->m_mode = SCAP_MODE_CAPTURE;
	handle->m_proc_callback = proc_callback;
	handle->m_proc_callback_context = proc_callback_context;
	handle->m_devs = NULL;
	handle->m_ndevs = 0;
	handle->m_proclist = NULL;
	handle->m_evtcnt = 0;
	handle->m_file = NULL;
	handle->m_addrlist = NULL;
	handle->m_userlist = NULL;
	handle->m_machine_info.num_cpus = (uint32_t)-1;
	handle->m_last_evt_dump_flags = 0;
	handle->m_driver_procinfo = NULL;
	handle->refresh_proc_table_when_saving = true;
	handle->m_fd_lookup_limit = 0;

	handle->m_file_evt_buf = (char*)malloc(FILE_READ_BUF_SIZE);
	if(!handle->m_file_evt_buf)
	{
		snprintf(error, SCAP_LASTERR_SIZE, "error allocating the read buffer");
		scap_close(handle);
		return NULL;
	}

	//
	// Open the file
	//
	handle->m_file = gzopen(fname, "rb");
	if(handle->m_file == NULL)
	{
		snprintf(error, SCAP_LASTERR_SIZE, "can't open file %s", fname);
		scap_close(handle);
		return NULL;
	}

	//
	// If this is a merged file, we might have to move the read offset to the next section
	//
	if(start_offset != 0)
	{
		scap_fseek(handle, start_offset);
	}

	//
	// Validate the file and load the non-event blocks
	//
	if(scap_read_init(handle, handle->m_file) != SCAP_SUCCESS)
	{
		snprintf(error, SCAP_LASTERR_SIZE, "%s", scap_getlasterr(handle));
		scap_close(handle);
		return NULL;
	}

	if(!import_users)
	{
		if(handle->m_userlist != NULL)
		{
			scap_free_userlist(handle->m_userlist);
			handle->m_userlist = NULL;
		}
	}

	//
	// Add the fake process for kernel threads
	//
	handle->m_fake_kernel_proc.tid = -1;
	handle->m_fake_kernel_proc.pid = -1;
	handle->m_fake_kernel_proc.flags = 0;
	snprintf(handle->m_fake_kernel_proc.comm, SCAP_MAX_PATH_SIZE, "kernel");
	snprintf(handle->m_fake_kernel_proc.exe, SCAP_MAX_PATH_SIZE, "kernel");
	handle->m_fake_kernel_proc.args[0] = 0;

	return handle;
}

scap_t* scap_open_offline(const char* fname, char *error)
{
	return scap_open_offline_int(fname, error, NULL, NULL, true, 0);
}

scap_t* scap_open_live(char *error)
{
	return scap_open_live_int(error, NULL, NULL, true);
}

scap_t* scap_open_nodriver_int(char *error,
						   proc_entry_callback proc_callback,
						   void* proc_callback_context,
						   bool import_users)
{
#if !defined(HAS_CAPTURE)
	snprintf(error, SCAP_LASTERR_SIZE, "live capture not supported on %s", PLATFORM_NAME);
	return NULL;
#else
	char filename[SCAP_MAX_PATH_SIZE];
	scap_t* handle = NULL;

	//
	// Allocate the handle
	//
	handle = (scap_t*)malloc(sizeof(scap_t));
	if(!handle)
	{
<<<<<<< HEAD
		snprintf(error, SCAP_LASTERR_SIZE, "error allocating the scap_t structure");
		return NULL;
	}

	//
	// Preliminary initializations
	//
	memset(handle, 0, sizeof(scap_t));
	handle->m_mode = SCAP_MODE_NODRIVER;

	//
	// Extract machine information
	//
	handle->m_proc_callback = proc_callback;
	handle->m_proc_callback_context = proc_callback_context;
	handle->m_machine_info.num_cpus = sysconf(_SC_NPROCESSORS_ONLN);
	handle->m_machine_info.memory_size_bytes = (uint64_t)sysconf(_SC_PHYS_PAGES) * sysconf(_SC_PAGESIZE);
	gethostname(handle->m_machine_info.hostname, sizeof(handle->m_machine_info.hostname) / sizeof(handle->m_machine_info.hostname[0]));
	handle->m_machine_info.reserved1 = 0;
	handle->m_machine_info.reserved2 = 0;
	handle->m_machine_info.reserved3 = 0;
	handle->m_machine_info.reserved4 = 0;
	handle->m_driver_procinfo = NULL;
	handle->m_fd_lookup_limit = SCAP_NODRIVER_MAX_FD_LOOKUP; // fd lookup is limited here because is very expensive

	//
	// Create the interface list
	//
	if(scap_create_iflist(handle) != SCAP_SUCCESS)
	{
		scap_close(handle);
		snprintf(error, SCAP_LASTERR_SIZE, "error creating the interface list");
		return NULL;
	}

	//
	// Create the user list
	//
	if(import_users)
	{
		if(scap_create_userlist(handle) != SCAP_SUCCESS)
		{
			scap_close(handle);
			snprintf(error, SCAP_LASTERR_SIZE, "error creating the interface list");
			return NULL;
		}
=======
		return scap_open_offline_int(args.fname, error, 
			args.proc_callback, args.proc_callback_context,
			args.import_users,
			args.start_offset);
>>>>>>> 23d2b11d
	}
	else
	{
		handle->m_userlist = NULL;
	}

	handle->m_fake_kernel_proc.tid = -1;
	handle->m_fake_kernel_proc.pid = -1;
	handle->m_fake_kernel_proc.flags = 0;
	snprintf(handle->m_fake_kernel_proc.comm, SCAP_MAX_PATH_SIZE, "kernel");
	snprintf(handle->m_fake_kernel_proc.exe, SCAP_MAX_PATH_SIZE, "kernel");
	handle->m_fake_kernel_proc.args[0] = 0;
	handle->refresh_proc_table_when_saving = true;

	//
	// Create the process list
	//
	error[0] = '\0';
	snprintf(filename, sizeof(filename), "%s/proc", scap_get_host_root());
	if(scap_proc_scan_proc_dir(handle, filename, -1, -1, NULL, error, true) != SCAP_SUCCESS)
	{
		scap_close(handle);
		snprintf(error, SCAP_LASTERR_SIZE, "error creating the process list. Make sure you have root credentials.");
		return NULL;
	}

	return handle;
#endif // HAS_CAPTURE
}

scap_t* scap_open(scap_open_args args, char *error)
{
	switch(args.mode)
	{
	case SCAP_MODE_CAPTURE:
		return scap_open_offline_int(args.fname, error,
									 args.proc_callback, args.proc_callback_context,
									 args.import_users, args.start_offset);
	case SCAP_MODE_LIVE:
		return scap_open_live_int(error, args.proc_callback,
								  args.proc_callback_context,
								  args.import_users);
	case SCAP_MODE_NODRIVER:
		return scap_open_nodriver_int(error, args.proc_callback,
									  args.proc_callback_context,
									  args.import_users);
	default:
		return NULL;
	}
}

void scap_close(scap_t* handle)
{
	if(handle->m_file)
	{
		gzclose(handle->m_file);
	}
	else if(handle->m_mode == SCAP_MODE_LIVE)
	{
#if defined(HAS_CAPTURE)
		uint32_t j;

		ASSERT(handle->m_file == NULL);

		//
		// Destroy all the device descriptors
		//
		for(j = 0; j < handle->m_ndevs; j++)
		{
			if(handle->m_devs[j].m_buffer != MAP_FAILED)
			{
				munmap(handle->m_devs[j].m_bufinfo, sizeof(struct ppm_ring_buffer_info));
				munmap(handle->m_devs[j].m_buffer, RING_BUF_SIZE * 2);
				close(handle->m_devs[j].m_fd);
			}
		}

		//
		// Free the memory
		//
		if(handle->m_devs != NULL)
		{
			free(handle->m_devs);
		}
#endif // HAS_CAPTURE
	}

	if(handle->m_file_evt_buf)
	{
		free(handle->m_file_evt_buf);
	}

	// Free the process table
	if(handle->m_proclist != NULL)
	{
		scap_proc_free_table(handle);
	}

	// Free the interface list
	if(handle->m_addrlist)
	{
		scap_free_iflist(handle->m_addrlist);
	}

	// Free the user list
	if(handle->m_userlist)
	{
		scap_free_userlist(handle->m_userlist);
	}

	//
	// Release the handle
	//
	free(handle);
}

scap_os_platform scap_get_os_platform(scap_t* handle)
{
#if defined(_M_IX86) || defined(__i386__)
#ifdef linux
	return SCAP_PFORM_LINUX_I386;
#else
	return SCAP_PFORM_WINDOWS_I386;
#endif // linux
#else
#if defined(_M_X64) || defined(__AMD64__)
#ifdef linux
	return SCAP_PFORM_LINUX_X64;
#else
	return SCAP_PFORM_WINDOWS_X64;
#endif // linux
#else
	return SCAP_PFORM_UNKNOWN;
#endif // defined(_M_X64) || defined(__AMD64__)
#endif // defined(_M_IX86) || defined(__i386__)
}

uint32_t scap_get_ndevs(scap_t* handle)
{
	return handle->m_ndevs;
}

#if defined(HAS_CAPTURE)

#ifndef _WIN32
static inline void get_buf_pointers(struct ppm_ring_buffer_info* bufinfo, uint32_t* phead, uint32_t* ptail, uint32_t* pread_size)
#else
void get_buf_pointers(struct ppm_ring_buffer_info* bufinfo, uint32_t* phead, uint32_t* ptail, uint32_t* pread_size)
#endif
{
	*phead = bufinfo->head;
	*ptail = bufinfo->tail;

	if(*ptail > *phead)
	{
		*pread_size = RING_BUF_SIZE - *ptail + *phead;
	}
	else
	{
		*pread_size = *phead - *ptail;
	}
}

int32_t scap_readbuf(scap_t* handle, uint32_t cpuid, bool blocking, OUT char** buf, OUT uint32_t* len)
{
	uint32_t thead;
	uint32_t ttail;
	uint32_t read_size;

	//
	// Update the tail based on the amount of data read in the *previous* call.
	// Tail is never updated when we serve the data, because we assume that the caller is using
	// the buffer we give to her until she calls us again.
	//
	ttail = handle->m_devs[cpuid].m_bufinfo->tail + handle->m_devs[cpuid].m_lastreadsize;

	//
	// Make sure every read of the old buffer is completed before we move the tail and the
	// producer (on another CPU) can start overwriting it.
	// I use this instead of asm(mfence) because it should be portable even on the weirdest
	// CPUs
	//
	__sync_synchronize();

	if(ttail < RING_BUF_SIZE)
	{
		handle->m_devs[cpuid].m_bufinfo->tail = ttail;
	}
	else
	{
		handle->m_devs[cpuid].m_bufinfo->tail = ttail - RING_BUF_SIZE;
	}

	//
	// Read the pointers.
	//
	get_buf_pointers(handle->m_devs[cpuid].m_bufinfo,
	                 &thead,
	                 &ttail,
	                 &read_size);

	//
	// Remember read_size so we can update the tail at the next call
	//
	handle->m_devs[cpuid].m_lastreadsize = read_size;

	//
	// Return the results
	//
	*len = read_size;
	*buf = handle->m_devs[cpuid].m_buffer + ttail;

	return SCAP_SUCCESS;
}

bool check_scap_next_wait(scap_t* handle)
{
	uint32_t j;
	bool res = true;

	for(j = 0; j < handle->m_ndevs; j++)
	{
		uint32_t thead;
		uint32_t ttail;
		scap_device* dev = &(handle->m_devs[j]);

		get_buf_pointers(dev->m_bufinfo, &thead, &ttail, &dev->m_read_size);

		if(dev->m_read_size > 20000)
		{
			handle->m_n_consecutive_waits = 0;
			res = false;
		}
	}

	if(res == false)
	{
		return false;
	}

	if(handle->m_n_consecutive_waits >= MAX_N_CONSECUTIVE_WAITS)
	{
		handle->m_n_consecutive_waits = 0;
		return false;
	}
	else
	{
		return true;
	}
}

int32_t refill_read_buffers(scap_t* handle, bool wait)
{
	uint32_t j;
	uint32_t ndevs = handle->m_ndevs;

	if(wait)
	{
		if(check_scap_next_wait(handle))
		{
			usleep(BUFFER_EMPTY_WAIT_TIME_MS * 1000);
			handle->m_n_consecutive_waits++;
		}
	}

	//
	// Refill our data for each of the devices
	//
	for(j = 0; j < ndevs; j++)
	{
		scap_device* dev = &(handle->m_devs[j]);

		int32_t res = scap_readbuf(handle,
		                           j,
		                           false,
		                           &dev->m_sn_next_event,
		                           &dev->m_sn_len);

		if(res != SCAP_SUCCESS)
		{
			return res;
		}
	}

	//
	// Note: we might return a spurious timeout here in case the previous loop extracted valid data to parse.
	//       It's ok, since this is rare and the caller will just call us again after receiving a 
	//       SCAP_TIMEOUT.
	//
	return SCAP_TIMEOUT;
}

#endif // HAS_CAPTURE

#ifndef _WIN32
static inline int32_t scap_next_live(scap_t* handle, OUT scap_evt** pevent, OUT uint16_t* pcpuid)
#else
static int32_t scap_next_live(scap_t* handle, OUT scap_evt** pevent, OUT uint16_t* pcpuid)
#endif
{
#if !defined(HAS_CAPTURE)
	//
	// this should be prevented at open time
	//
	ASSERT(false);
	return SCAP_FAILURE;
#else
	uint32_t j;
	uint64_t max_ts = 0xffffffffffffffffLL;
	uint64_t max_buf_size = 0;
	scap_evt* pe = NULL;
	uint32_t ndevs = handle->m_ndevs;

	*pcpuid = 65535;

	for(j = 0; j < ndevs; j++)
	{
		scap_device* dev = &(handle->m_devs[j]);

		if(dev->m_sn_len == 0)
		{
			continue;
		}

		//
		// Make sure that we have data from this ring
		//
		if(dev->m_sn_len != 0)
		{
			if(dev->m_sn_len > max_buf_size)
			{
				max_buf_size = dev->m_sn_len;
			}

			//
			// We want to consume the event with the lowest timestamp
			//
			pe = (scap_evt*)dev->m_sn_next_event;

			if(pe->ts < max_ts)
			{
				if(pe->len > dev->m_sn_len)
				{
					snprintf(handle->m_lasterr,	SCAP_LASTERR_SIZE, "scap_next buffer corruption");

					//
					// if you get the following assertion, first recompile the driver and libscap
					//
					ASSERT(false);
					return SCAP_FAILURE;
				}

				*pevent = pe;
				*pcpuid = j;
				max_ts = pe->ts;
			}
		}
	}

	//
	// Check which buffer has been picked
	//
	if(*pcpuid != 65535)
	{
		//
		// Update the pointers.
		//
		ASSERT(handle->m_devs[*pcpuid].m_sn_len >= (*pevent)->len);
		handle->m_devs[*pcpuid].m_sn_len -= (*pevent)->len;
		handle->m_devs[*pcpuid].m_sn_next_event += (*pevent)->len;
		return SCAP_SUCCESS;
	}
	else
	{
		//
		// All the buffers have been consumed. Check if there's enough data to keep going or
		// if we should wait.
		//
		return refill_read_buffers(handle, true);
	}
#endif
}

#ifndef _WIN32
static int32_t scap_next_nodriver(scap_t* handle, OUT scap_evt** pevent, OUT uint16_t* pcpuid)
{
	static scap_evt evt;
	evt.len = 0;
	evt.tid = -1;
	evt.type = PPME_SYSDIGEVENT_X;
	
	usleep(100000);

	struct timeval tv;
	gettimeofday(&tv, NULL);

	evt.ts = tv.tv_sec * (uint64_t) 1000000000 + tv.tv_usec * 1000;
	*pevent = &evt;
	return SCAP_SUCCESS;
}
#endif // _WIN32

int32_t scap_next(scap_t* handle, OUT scap_evt** pevent, OUT uint16_t* pcpuid)
{
	int32_t res;

	switch(handle->m_mode)
	{
	case SCAP_MODE_CAPTURE:
		res = scap_next_offline(handle, pevent, pcpuid);
		break;
	case SCAP_MODE_LIVE:
		res = scap_next_live(handle, pevent, pcpuid);
		break;
#ifndef _WIN32
	case SCAP_MODE_NODRIVER:
		res = scap_next_nodriver(handle, pevent, pcpuid);
		break;
#endif
	default:
		res = SCAP_FAILURE;
	}

	if(res == SCAP_SUCCESS)
	{
		handle->m_evtcnt++;
	}

	return res;
}

//
// Return the process list for the given handle
//
scap_threadinfo* scap_get_proc_table(scap_t* handle)
{
	return handle->m_proclist;
}

//
// Return the number of dropped events for the given handle
//
int32_t scap_get_stats(scap_t* handle, OUT scap_stats* stats)
{
	uint32_t j;

	stats->n_evts = 0;
	stats->n_drops = 0;
	stats->n_preemptions = 0;

	for(j = 0; j < handle->m_ndevs; j++)
	{
		stats->n_evts += handle->m_devs[j].m_bufinfo->n_evts;
		stats->n_drops += handle->m_devs[j].m_bufinfo->n_drops_buffer + 
			handle->m_devs[j].m_bufinfo->n_drops_pf;
		stats->n_preemptions += handle->m_devs[j].m_bufinfo->n_preemptions;
	}

	return SCAP_SUCCESS;
}

//
// Stop capturing the events
//
int32_t scap_stop_capture(scap_t* handle)
{
#if !defined(HAS_CAPTURE)
	snprintf(handle->m_lasterr, SCAP_LASTERR_SIZE, "live capture not supported on %s", PLATFORM_NAME);
	return SCAP_FAILURE;
#else
	uint32_t j;

	//
	// Not supported for files
	//
	if(handle->m_mode != SCAP_MODE_LIVE)
	{
		snprintf(handle->m_lasterr,	SCAP_LASTERR_SIZE, "cannot stop not live captures");
		ASSERT(false);
		return SCAP_FAILURE;
	}

	//
	// Disable capture on all the rings
	//
	for(j = 0; j < handle->m_ndevs; j++)
	{
		if(ioctl(handle->m_devs[j].m_fd, PPM_IOCTL_DISABLE_CAPTURE))
		{
			snprintf(handle->m_lasterr,	SCAP_LASTERR_SIZE, "scap_stop_capture failed for device %" PRIu32, j);
			ASSERT(false);
			return SCAP_FAILURE;
		}
	}

	return SCAP_SUCCESS;
#endif // HAS_CAPTURE
}

//
// Start capturing the events
//
int32_t scap_start_capture(scap_t* handle)
{
#if !defined(HAS_CAPTURE)
	snprintf(handle->m_lasterr, SCAP_LASTERR_SIZE, "live capture not supported on %s", PLATFORM_NAME);
	return SCAP_FAILURE;
#else
	uint32_t j;

	//
	// Not supported for files
	//
	if(handle->m_mode != SCAP_MODE_LIVE)
	{
		snprintf(handle->m_lasterr,	SCAP_LASTERR_SIZE, "cannot start capture on this scap mode");
		ASSERT(false);
		return SCAP_FAILURE;
	}

	//
	// Enable capture on all the rings
	//
	for(j = 0; j < handle->m_ndevs; j++)
	{
		if(ioctl(handle->m_devs[j].m_fd, PPM_IOCTL_ENABLE_CAPTURE))
		{
			snprintf(handle->m_lasterr,	SCAP_LASTERR_SIZE, "scap_start_capture failed for device %" PRIu32, j);
			ASSERT(false);
			return SCAP_FAILURE;
		}
	}

	return SCAP_SUCCESS;
#endif // HAS_CAPTURE
}

#if defined(HAS_CAPTURE)
static int32_t scap_set_dropping_mode(scap_t* handle, int request, uint32_t sampling_ratio)
{
	//	
	// Not supported for files
	//
	if(handle->m_mode != SCAP_MODE_LIVE)
	{
		snprintf(handle->m_lasterr,	SCAP_LASTERR_SIZE, "%s: dropping not supported in replay mode", __FUNCTION__);
		ASSERT(false);
		return SCAP_FAILURE;
	}

	if(handle->m_ndevs)
	{
		ASSERT((request == PPM_IOCTL_ENABLE_DROPPING_MODE &&
			   ((sampling_ratio == 1)  ||
				(sampling_ratio == 2)  ||
				(sampling_ratio == 4)  ||
				(sampling_ratio == 8)  ||
				(sampling_ratio == 16) ||
				(sampling_ratio == 32) ||
				(sampling_ratio == 64) ||
				(sampling_ratio == 128))) || (request == PPM_IOCTL_DISABLE_DROPPING_MODE));

		if(ioctl(handle->m_devs[0].m_fd, request, sampling_ratio))
		{
			snprintf(handle->m_lasterr,	SCAP_LASTERR_SIZE, "%s, request %d for sampling ratio %u: %s",
					 __FUNCTION__, request, sampling_ratio, strerror(errno));
			ASSERT(false);
			return SCAP_FAILURE;
		}		
	}

	return SCAP_SUCCESS;
}
#endif

#if defined(HAS_CAPTURE)
int32_t scap_enable_tracers_capture(scap_t* handle)
{
	//	
	// Not supported for files
	//
	if(handle->m_mode != SCAP_MODE_LIVE)
	{
		snprintf(handle->m_lasterr,	SCAP_LASTERR_SIZE, "scap_set_inode_of_dev_null not supported on this scap mode");
		ASSERT(false);
		return SCAP_FAILURE;
	}

	if(handle->m_ndevs)
	{
		if(ioctl(handle->m_devs[0].m_fd, PPM_IOCTL_SET_TRACERS_CAPTURE))
		{
			snprintf(handle->m_lasterr,	SCAP_LASTERR_SIZE, "%s failed", __FUNCTION__);
			ASSERT(false);
			return SCAP_FAILURE;
		}		
	}

	return SCAP_SUCCESS;
}
#endif

int32_t scap_stop_dropping_mode(scap_t* handle)
{
#if !defined(HAS_CAPTURE)
	snprintf(handle->m_lasterr, SCAP_LASTERR_SIZE, "live capture not supported on %s", PLATFORM_NAME);
	return SCAP_FAILURE;
#else
	return scap_set_dropping_mode(handle, PPM_IOCTL_DISABLE_DROPPING_MODE, 0);
#endif
}

int32_t scap_start_dropping_mode(scap_t* handle, uint32_t sampling_ratio)
{
#if !defined(HAS_CAPTURE)
	snprintf(handle->m_lasterr, SCAP_LASTERR_SIZE, "live capture not supported on %s", PLATFORM_NAME);
	return SCAP_FAILURE;
#else
	return scap_set_dropping_mode(handle, PPM_IOCTL_ENABLE_DROPPING_MODE, sampling_ratio);
#endif
}

//
// Return the list of device addresses
//
scap_addrlist* scap_get_ifaddr_list(scap_t* handle)
{
	return handle->m_addrlist;
}

//
// Return the list of machine users
//
scap_userlist* scap_get_user_list(scap_t* handle)
{
	return handle->m_userlist;
}

//
// Get the machine information
//
const scap_machine_info* scap_get_machine_info(scap_t* handle)
{
	if(handle->m_machine_info.num_cpus != (uint32_t)-1)
	{
		return (const scap_machine_info*)&handle->m_machine_info;
	}
	else
	{
		//
		// Reading from a file with no process info block
		//
		return NULL;
	}
}

int32_t scap_set_snaplen(scap_t* handle, uint32_t snaplen)
{
	//
	// Not supported on files
	//
	if(handle->m_mode != SCAP_MODE_LIVE)
	{
		snprintf(handle->m_lasterr,	SCAP_LASTERR_SIZE, "setting snaplen not supported on this scap mode");
		return SCAP_FAILURE;
	}

#if !defined(HAS_CAPTURE)
	snprintf(handle->m_lasterr, SCAP_LASTERR_SIZE, "live capture not supported on %s", PLATFORM_NAME);
	return SCAP_FAILURE;
#else
	//
	// Tell the driver to change the snaplen
	//
	if(ioctl(handle->m_devs[0].m_fd, PPM_IOCTL_SET_SNAPLEN, snaplen))
	{
		snprintf(handle->m_lasterr,	SCAP_LASTERR_SIZE, "scap_set_snaplen failed");
		ASSERT(false);
		return SCAP_FAILURE;
	}

	{
		uint32_t j;

		//
		// Force a flush of the read buffers, so we don't capture events with the old snaplen
		//
		for(j = 0; j < handle->m_ndevs; j++)
		{
			scap_readbuf(handle,
               j,
               false,
               &handle->m_devs[j].m_sn_next_event,
               &handle->m_devs[j].m_sn_len);

			handle->m_devs[j].m_sn_len = 0;
		}
	}

	return SCAP_SUCCESS;
#endif
}

int64_t scap_get_readfile_offset(scap_t* handle)
{
	if(handle->m_mode != SCAP_MODE_CAPTURE)
	{
		snprintf(handle->m_lasterr,	SCAP_LASTERR_SIZE, "scap_get_readfile_offset only works on captures");
		return -1;
	}

	return gzoffset(handle->m_file);
}

static int32_t scap_handle_eventmask(scap_t* handle, uint32_t op, uint32_t event_id)
{
	//
	// Not supported on files
	//
	if(handle->m_mode != SCAP_MODE_LIVE)
	{
		snprintf(handle->m_lasterr,	SCAP_LASTERR_SIZE, "manipulating eventmasks not supported on this scap mode");
		return SCAP_FAILURE;
	}

#if !defined(HAS_CAPTURE)
	snprintf(handle->m_lasterr, SCAP_LASTERR_SIZE, "eventmask not supported on %s", PLATFORM_NAME);
	return SCAP_FAILURE;
#else
	//
	// Tell the driver to change the snaplen
	//

	switch(op) {
	case PPM_IOCTL_MASK_ZERO_EVENTS:
	case PPM_IOCTL_MASK_SET_EVENT:
	case PPM_IOCTL_MASK_UNSET_EVENT:
		break;

	default:
		snprintf(handle->m_lasterr, SCAP_LASTERR_SIZE, "%s(%d) internal error", __FUNCTION__, op);
		ASSERT(false);
		return SCAP_FAILURE;
		break;
	}

	if(ioctl(handle->m_devs[0].m_fd, op, event_id))
	{
		snprintf(handle->m_lasterr, SCAP_LASTERR_SIZE, "%s(%d) failed", __FUNCTION__, op);
		ASSERT(false);
		return SCAP_FAILURE;
	}

	{
		uint32_t j;

		//
		// Force a flush of the read buffers, so we don't capture events with the old snaplen
		//
		for(j = 0; j < handle->m_ndevs; j++)
		{
			scap_readbuf(handle,
				j,
				false,
				&handle->m_devs[j].m_sn_next_event,
				&handle->m_devs[j].m_sn_len);

			handle->m_devs[j].m_sn_len = 0;
		}
	}

	return SCAP_SUCCESS;
#endif
}

int32_t scap_clear_eventmask(scap_t* handle) {
#if !defined(HAS_CAPTURE)
	snprintf(handle->m_lasterr, SCAP_LASTERR_SIZE, "eventmask not supported on %s", PLATFORM_NAME);
	return SCAP_FAILURE;
#else
	return(scap_handle_eventmask(handle, PPM_IOCTL_MASK_ZERO_EVENTS, 0));
#endif
}

int32_t scap_set_eventmask(scap_t* handle, uint32_t event_id) {
#if !defined(HAS_CAPTURE)
	snprintf(handle->m_lasterr, SCAP_LASTERR_SIZE, "eventmask not supported on %s", PLATFORM_NAME);
	return SCAP_FAILURE;
#else
	return(scap_handle_eventmask(handle, PPM_IOCTL_MASK_SET_EVENT, event_id));
#endif
}

int32_t scap_unset_eventmask(scap_t* handle, uint32_t event_id) {
#if !defined(HAS_CAPTURE)
	snprintf(handle->m_lasterr, SCAP_LASTERR_SIZE, "eventmask not supported on %s", PLATFORM_NAME);
	return SCAP_FAILURE;
#else
	return(scap_handle_eventmask(handle, PPM_IOCTL_MASK_UNSET_EVENT, event_id));
#endif
}

uint32_t scap_event_get_dump_flags(scap_t* handle)
{
	return handle->m_last_evt_dump_flags;
}

int32_t scap_enable_dynamic_snaplen(scap_t* handle)
{
	//
	// Not supported on files
	//
	if(handle->m_mode != SCAP_MODE_LIVE)
	{
		snprintf(handle->m_lasterr,	SCAP_LASTERR_SIZE, "setting snaplen not supported on this scap mode");
		return SCAP_FAILURE;
	}

#if !defined(HAS_CAPTURE)
	snprintf(handle->m_lasterr, SCAP_LASTERR_SIZE, "live capture not supported on %s", PLATFORM_NAME);
	return SCAP_FAILURE;
#else

	//
	// Tell the driver to change the snaplen
	//
	if(ioctl(handle->m_devs[0].m_fd, PPM_IOCTL_ENABLE_DYNAMIC_SNAPLEN))
	{
		snprintf(handle->m_lasterr,	SCAP_LASTERR_SIZE, "scap_enable_dynamic_snaplen failed");
		ASSERT(false);
		return SCAP_FAILURE;
	}

	return SCAP_SUCCESS;
#endif
}

int32_t scap_disable_dynamic_snaplen(scap_t* handle)
{
	//
	// Not supported on files
	//
	if(handle->m_mode != SCAP_MODE_LIVE)
	{
		snprintf(handle->m_lasterr,	SCAP_LASTERR_SIZE, "setting snaplen not supported on this scap mode");
		return SCAP_FAILURE;
	}

#if !defined(HAS_CAPTURE)
	snprintf(handle->m_lasterr, SCAP_LASTERR_SIZE, "live capture not supported on %s", PLATFORM_NAME);
	return SCAP_FAILURE;
#else

	//
	// Tell the driver to change the snaplen
	//
	if(ioctl(handle->m_devs[0].m_fd, PPM_IOCTL_DISABLE_DYNAMIC_SNAPLEN))
	{
		snprintf(handle->m_lasterr,	SCAP_LASTERR_SIZE, "scap_enable_dynamic_snaplen failed");
		ASSERT(false);
		return SCAP_FAILURE;
	}

	return SCAP_SUCCESS;
#endif
}

const char* scap_get_host_root()
{
	char* p = getenv("SYSDIG_HOST_ROOT");
	if(!p)
	{
		p = "";
	}

	return p;
}

bool alloc_proclist_info(scap_t* handle, uint32_t n_entries)
{
	uint32_t memsize;

	if(n_entries >= SCAP_DRIVER_PROCINFO_MAX_SIZE)
	{
		snprintf(handle->m_lasterr,	SCAP_LASTERR_SIZE, "driver process list too big");
		return false;
	}

	memsize = sizeof(struct ppm_proclist_info) + 
	sizeof(struct ppm_proc_info) * n_entries;

	if(handle->m_driver_procinfo != NULL)
	{
		free(handle->m_driver_procinfo);
	}

	handle->m_driver_procinfo = (struct ppm_proclist_info*)malloc(memsize);
	if(handle->m_driver_procinfo == NULL)
	{
		snprintf(handle->m_lasterr,	SCAP_LASTERR_SIZE, "driver process list allocation error");
		return false;
	}

	handle->m_driver_procinfo->max_entries = n_entries;
	handle->m_driver_procinfo->n_entries = 0;

	return true;
}

struct ppm_proclist_info* scap_get_threadlist_from_driver(scap_t* handle)
{
	//
	// Not supported on files
	//
	if(handle->m_mode != SCAP_MODE_LIVE)
	{
		snprintf(handle->m_lasterr,	SCAP_LASTERR_SIZE, "scap_get_threadlist_from_driver not supported on this scap mode");
		return NULL;
	}

#if !defined(HAS_CAPTURE)
	snprintf(handle->m_lasterr, SCAP_LASTERR_SIZE, "live capture not supported on %s", PLATFORM_NAME);
	return NULL;
#else
	if(handle->m_driver_procinfo == NULL)
	{
		if(alloc_proclist_info(handle, SCAP_DRIVER_PROCINFO_INITIAL_SIZE) == false)
		{
			return NULL;
		}
	}

	int ioctlres = ioctl(handle->m_devs[0].m_fd, PPM_IOCTL_GET_PROCLIST, handle->m_driver_procinfo);
	if(ioctlres)
	{
		if(errno == ENOSPC)
		{
			if(alloc_proclist_info(handle, handle->m_driver_procinfo->n_entries + 256) == false)
			{
				return NULL;
			}
			else
			{
				return scap_get_threadlist_from_driver(handle);
			}
		}
		else
		{
			snprintf(handle->m_lasterr,	SCAP_LASTERR_SIZE, "Error calling PPM_IOCTL_GET_PROCLIST");
			return NULL;
		}
	}

	return handle->m_driver_procinfo;
#endif	// HAS_CAPTURE
}

void scap_set_refresh_proc_table_when_saving(scap_t* handle, bool refresh)
{
	handle->refresh_proc_table_when_saving = refresh;
}

uint64_t scap_get_unexpected_block_readsize(scap_t* handle)
{
	return handle->m_unexpected_block_readsize;
}<|MERGE_RESOLUTION|>--- conflicted
+++ resolved
@@ -109,7 +109,7 @@
 	// Find out how many devices we have to open, which equals to the number of CPUs
 	//
 	ndevs = sysconf(_SC_NPROCESSORS_ONLN);
-	max_devs = sysconf(_SC_NPROCESSORS_CONF);	
+	max_devs = sysconf(_SC_NPROCESSORS_CONF);
 
 	//
 	// Allocate the device descriptors.
@@ -170,7 +170,7 @@
 	}
 	else
 	{
-		handle->m_userlist = NULL;		
+		handle->m_userlist = NULL;
 	}
 
 	handle->m_fake_kernel_proc.tid = -1;
@@ -288,9 +288,9 @@
 }
 #endif // HAS_CAPTURE
 
-scap_t* scap_open_offline_int(const char* fname, 
+scap_t* scap_open_offline_int(const char* fname,
 							  char *error,
-							  proc_entry_callback proc_callback, 
+							  proc_entry_callback proc_callback,
 							  void* proc_callback_context,
 							  bool import_users,
 							  uint64_t start_offset)
@@ -413,7 +413,6 @@
 	handle = (scap_t*)malloc(sizeof(scap_t));
 	if(!handle)
 	{
-<<<<<<< HEAD
 		snprintf(error, SCAP_LASTERR_SIZE, "error allocating the scap_t structure");
 		return NULL;
 	}
@@ -460,12 +459,6 @@
 			snprintf(error, SCAP_LASTERR_SIZE, "error creating the interface list");
 			return NULL;
 		}
-=======
-		return scap_open_offline_int(args.fname, error, 
-			args.proc_callback, args.proc_callback_context,
-			args.import_users,
-			args.start_offset);
->>>>>>> 23d2b11d
 	}
 	else
 	{
@@ -752,7 +745,7 @@
 
 	//
 	// Note: we might return a spurious timeout here in case the previous loop extracted valid data to parse.
-	//       It's ok, since this is rare and the caller will just call us again after receiving a 
+	//       It's ok, since this is rare and the caller will just call us again after receiving a
 	//       SCAP_TIMEOUT.
 	//
 	return SCAP_TIMEOUT;
@@ -856,7 +849,7 @@
 	evt.len = 0;
 	evt.tid = -1;
 	evt.type = PPME_SYSDIGEVENT_X;
-	
+
 	usleep(100000);
 
 	struct timeval tv;
@@ -919,7 +912,7 @@
 	for(j = 0; j < handle->m_ndevs; j++)
 	{
 		stats->n_evts += handle->m_devs[j].m_bufinfo->n_evts;
-		stats->n_drops += handle->m_devs[j].m_bufinfo->n_drops_buffer + 
+		stats->n_drops += handle->m_devs[j].m_bufinfo->n_drops_buffer +
 			handle->m_devs[j].m_bufinfo->n_drops_pf;
 		stats->n_preemptions += handle->m_devs[j].m_bufinfo->n_preemptions;
 	}
@@ -1006,7 +999,7 @@
 #if defined(HAS_CAPTURE)
 static int32_t scap_set_dropping_mode(scap_t* handle, int request, uint32_t sampling_ratio)
 {
-	//	
+	//
 	// Not supported for files
 	//
 	if(handle->m_mode != SCAP_MODE_LIVE)
@@ -1034,7 +1027,7 @@
 					 __FUNCTION__, request, sampling_ratio, strerror(errno));
 			ASSERT(false);
 			return SCAP_FAILURE;
-		}		
+		}
 	}
 
 	return SCAP_SUCCESS;
@@ -1044,7 +1037,7 @@
 #if defined(HAS_CAPTURE)
 int32_t scap_enable_tracers_capture(scap_t* handle)
 {
-	//	
+	//
 	// Not supported for files
 	//
 	if(handle->m_mode != SCAP_MODE_LIVE)
@@ -1061,7 +1054,7 @@
 			snprintf(handle->m_lasterr,	SCAP_LASTERR_SIZE, "%s failed", __FUNCTION__);
 			ASSERT(false);
 			return SCAP_FAILURE;
-		}		
+		}
 	}
 
 	return SCAP_SUCCESS;
@@ -1354,7 +1347,7 @@
 		return false;
 	}
 
-	memsize = sizeof(struct ppm_proclist_info) + 
+	memsize = sizeof(struct ppm_proclist_info) +
 	sizeof(struct ppm_proc_info) * n_entries;
 
 	if(handle->m_driver_procinfo != NULL)
