option(BUILD_DRIVER "Build the driver on Linux" ON)
option(ENABLE_DKMS "Enable DKMS on Linux" ON)

configure_file(dkms.conf.in dkms.conf)
configure_file(Makefile.in Makefile.dkms)
configure_file(driver_config.h.in driver_config.h)

set(CLEAN_FILES
	"${CMAKE_CURRENT_SOURCE_DIR}/Makefile"
	"${CMAKE_CURRENT_SOURCE_DIR}/driver_config.h")

set_directory_properties(PROPERTIES ADDITIONAL_MAKE_CLEAN_FILES "${CLEAN_FILES}")

# This if/else is needed because you currently cannot manipulate dependencies
# of built-in targets like "all" in CMake:
# http://public.kitware.com/Bug/view.php?id=8438
if(BUILD_DRIVER)
	add_custom_target(driver ALL
		COMMAND "${CMAKE_COMMAND}" -E copy_if_different ${CMAKE_CURRENT_BINARY_DIR}/Makefile.dkms Makefile
		COMMAND "${CMAKE_COMMAND}" -E copy_if_different ${CMAKE_CURRENT_BINARY_DIR}/driver_config.h driver_config.h
		COMMAND $(MAKE)
		COMMAND "${CMAKE_COMMAND}" -E copy_if_different ${PROBE_NAME}.ko "${CMAKE_CURRENT_BINARY_DIR}"
		WORKING_DIRECTORY "${CMAKE_CURRENT_SOURCE_DIR}"
		VERBATIM)
else()
	add_custom_target(driver
		COMMAND "${CMAKE_COMMAND}" -E copy_if_different ${CMAKE_CURRENT_BINARY_DIR}/Makefile.dkms Makefile
		COMMAND "${CMAKE_COMMAND}" -E copy_if_different ${CMAKE_CURRENT_BINARY_DIR}/driver_config.h driver_config.h
		COMMAND $(MAKE)
		COMMAND "${CMAKE_COMMAND}" -E copy_if_different ${PROBE_NAME}.ko "${CMAKE_CURRENT_BINARY_DIR}"
		WORKING_DIRECTORY "${CMAKE_CURRENT_SOURCE_DIR}"
		VERBATIM)
endif()

add_custom_target(install_driver
	COMMAND $(MAKE) install
	DEPENDS driver
	WORKING_DIRECTORY "${CMAKE_CURRENT_SOURCE_DIR}"
	VERBATIM)

if(ENABLE_DKMS)
	install(FILES ${CMAKE_CURRENT_BINARY_DIR}/Makefile.dkms
		RENAME Makefile
		DESTINATION "src/${PACKAGE_NAME}-${PROBE_VERSION}"
		COMPONENT agent)

	install(FILES
		${CMAKE_CURRENT_BINARY_DIR}/dkms.conf
		dynamic_params_table.c
		driver_config.h
		event_table.c
		flags_table.c
		main.c
		ppm.h
		ppm_events.c
		ppm_events.h
		ppm_events_public.h
		ppm_fillers.c
		ppm_ringbuffer.h
		ppm_syscall.h
		syscall_table.c
		ppm_cputime.c
<<<<<<< HEAD
		ppm_compat_unistd_32.h
		DESTINATION "src/sysdig-${SYSDIG_VERSION}")
=======
		DESTINATION "src/${PACKAGE_NAME}-${PROBE_VERSION}"
		COMPONENT agent)
>>>>>>> 4f017110
endif()<|MERGE_RESOLUTION|>--- conflicted
+++ resolved
@@ -60,11 +60,7 @@
 		ppm_syscall.h
 		syscall_table.c
 		ppm_cputime.c
-<<<<<<< HEAD
 		ppm_compat_unistd_32.h
-		DESTINATION "src/sysdig-${SYSDIG_VERSION}")
-=======
 		DESTINATION "src/${PACKAGE_NAME}-${PROBE_VERSION}"
 		COMPONENT agent)
->>>>>>> 4f017110
 endif()