--- conflicted
+++ resolved
@@ -182,8 +182,6 @@
 	int peer_address_len;
 	u16 sport, dport;
 
-<<<<<<< HEAD
-=======
 	if (g_tracers_enabled && args->event_type == PPME_SYSCALL_WRITE_X) {
 #if LINUX_VERSION_CODE >= KERNEL_VERSION(3, 14, 0)
 		struct fd f = fdget(args->fd);
@@ -219,7 +217,6 @@
 #endif
 	}
 
->>>>>>> 5dfd4e13
 	if (!args->consumer->do_dynamic_snaplen)
 		return res;
 
