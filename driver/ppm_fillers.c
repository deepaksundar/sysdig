/*
Copyright (C) 2013-2014 Draios inc.

This file is part of sysdig.

sysdig is free software; you can redistribute it and/or modify
it under the terms of the GNU General Public License version 2 as
published by the Free Software Foundation.

sysdig is distributed in the hope that it will be useful,
but WITHOUT ANY WARRANTY; without even the implied warranty of
MERCHANTABILITY or FITNESS FOR A PARTICULAR PURPOSE.  See the
GNU General Public License for more details.

You should have received a copy of the GNU General Public License
along with sysdig.  If not, see <http://www.gnu.org/licenses/>.
*/

#define pr_fmt(fmt)	KBUILD_MODNAME ": " fmt

#include <linux/compat.h>
#include <linux/cdev.h>
#include <asm/syscall.h>
#include <asm/unistd.h>
#include <net/sock.h>
#include <net/af_unix.h>
#include <linux/ip.h>
#include <linux/tcp.h>
#include <linux/udp.h>
#include <linux/file.h>
#include <linux/futex.h>
#include <linux/fs_struct.h>
#include <linux/version.h>

#include "ppm_ringbuffer.h"
#include "ppm_events_public.h"
#include "ppm_events.h"
#include "ppm.h"

/* This is described in syscall(2). Some syscalls take 64-bit arguments. On
 * arches that have 64-bit registers, these arguments are shipped in a register.
 * On 32-bit arches, however, these are split between two consecutive registers,
 * with some alignment requirements. Some require an odd/even pair while some
 * others require even/odd. For now I assume they all do what x86_32 does, and
 * we can handle the rest when we port those.
 */
#ifdef CONFIG_64BIT
#define _64BIT_ARGS_SINGLE_REGISTER
#endif

static int f_sys_generic(struct event_filler_arguments *args);	/* generic syscall event filler that includes the system call number */
static int f_sys_empty(struct event_filler_arguments *args);		/* empty filler */
static int f_sys_single(struct event_filler_arguments *args);		/* generic enter filler that copies a single argument syscall into a single parameter event */
static int f_sys_single_x(struct event_filler_arguments *args);		/* generic exit filler that captures an integer */
static int f_sys_open_x(struct event_filler_arguments *args);
static int f_sys_read_x(struct event_filler_arguments *args);
static int f_sys_write_x(struct event_filler_arguments *args);
static int f_proc_startupdate(struct event_filler_arguments *args);
static int f_sys_socketpair_x(struct event_filler_arguments *args);
static int f_sys_connect_x(struct event_filler_arguments *args);
static int f_sys_accept4_e(struct event_filler_arguments *args);
static int f_sys_accept_x(struct event_filler_arguments *args);
static int f_sys_send_e(struct event_filler_arguments *args);
static int f_sys_send_x(struct event_filler_arguments *args);
static int f_sys_sendto_e(struct event_filler_arguments *args);
static int f_sys_sendmsg_e(struct event_filler_arguments *args);
static int f_sys_sendmsg_x(struct event_filler_arguments *args);
static int f_sys_recv_e(struct event_filler_arguments *args);
static int f_sys_recv_x(struct event_filler_arguments *args);
static int f_sys_recvfrom_e(struct event_filler_arguments *args);
static int f_sys_recvfrom_x(struct event_filler_arguments *args);
static int f_sys_recvmsg_e(struct event_filler_arguments *args);
static int f_sys_recvmsg_x(struct event_filler_arguments *args);
static int f_sys_shutdown_e(struct event_filler_arguments *args);
static int f_sys_pipe_x(struct event_filler_arguments *args);
static int f_sys_eventfd_e(struct event_filler_arguments *args);
static int f_sys_futex_e(struct event_filler_arguments *args);
static int f_sys_lseek_e(struct event_filler_arguments *args);
static int f_sys_llseek_e(struct event_filler_arguments *args);
static int f_sys_socket_bind_x(struct event_filler_arguments *args);
static int f_sys_poll_e(struct event_filler_arguments *args);
static int f_sys_poll_x(struct event_filler_arguments *args);
static int f_sys_openat_e(struct event_filler_arguments *args);
#ifndef _64BIT_ARGS_SINGLE_REGISTER
static int f_sys_pread64_e(struct event_filler_arguments *args);
static int f_sys_preadv_e(struct event_filler_arguments *args);
#endif
static int f_sys_writev_e(struct event_filler_arguments *args);
static int f_sys_pwrite64_e(struct event_filler_arguments *args);
static int f_sys_readv_x(struct event_filler_arguments *args);
static int f_sys_writev_e(struct event_filler_arguments *args);
static int f_sys_writev_pwritev_x(struct event_filler_arguments *args);
static int f_sys_preadv_x(struct event_filler_arguments *args);
static int f_sys_pwritev_e(struct event_filler_arguments *args);
static int f_sys_nanosleep_e(struct event_filler_arguments *args);
static int f_sys_getrlimit_setrlimit_e(struct event_filler_arguments *args);
static int f_sys_getrlimit_setrlrimit_x(struct event_filler_arguments *args);
static int f_sys_prlimit_e(struct event_filler_arguments *args);
static int f_sys_prlimit_x(struct event_filler_arguments *args);
#ifdef CAPTURE_CONTEXT_SWITCHES
static int f_sched_switch_e(struct event_filler_arguments *args);
#endif
static int f_sched_drop(struct event_filler_arguments *args);
static int f_sched_fcntl_e(struct event_filler_arguments *args);

/*
 * Note, this is not part of g_event_info because we want to share g_event_info with userland.
 * However, separating this information in a different struct is not ideal and we should find a better way.
 */
const struct ppm_event_entry g_ppm_events[PPM_EVENT_MAX] = {
	[PPME_GENERIC_E] = {f_sys_generic},
	[PPME_GENERIC_X] = {f_sys_generic},
	[PPME_SYSCALL_OPEN_E] = {f_sys_empty},
	[PPME_SYSCALL_OPEN_X] = {f_sys_open_x},
	[PPME_SYSCALL_CREAT_E] = {f_sys_empty},
	[PPME_SYSCALL_CREAT_X] = {PPM_AUTOFILL, 3, APT_REG, {{AF_ID_RETVAL}, {0}, {AF_ID_USEDEFAULT, 0} } },
	[PPME_SYSCALL_CLOSE_E] = {f_sys_single},
	[PPME_SYSCALL_CLOSE_X] = {f_sys_single_x},
	[PPME_SYSCALL_READ_E] = {PPM_AUTOFILL, 2, APT_REG, {{0}, {2} } },
	[PPME_SYSCALL_READ_X] = {f_sys_read_x},
	[PPME_SYSCALL_WRITE_E] = {PPM_AUTOFILL, 2, APT_REG, {{0}, {2} } },
	[PPME_SYSCALL_WRITE_X] = {f_sys_write_x},
	[PPME_SYSCALL_BRK_E] = {PPM_AUTOFILL, 1, APT_REG, {{0} } },
	[PPME_SYSCALL_BRK_X] = {f_sys_single_x},
	[PPME_SYSCALL_EXECVE_E] = {f_sys_empty},
	[PPME_SYSCALL_EXECVE_X] = {f_proc_startupdate},
	[PPME_CLONE_E] = {f_sys_empty},
	[PPME_CLONE_X] = {f_proc_startupdate},
	[PPME_PROCEXIT_E] = {f_sys_empty},
	[PPME_SOCKET_SOCKET_E] = {PPM_AUTOFILL, 3, APT_SOCK, {{0}, {1}, {2} } },
	[PPME_SOCKET_SOCKET_X] = {f_sys_single_x},
	[PPME_SOCKET_SOCKETPAIR_E] = {PPM_AUTOFILL, 3, APT_SOCK, {{0}, {1}, {2} } },
	[PPME_SOCKET_SOCKETPAIR_X] = {f_sys_socketpair_x},
	[PPME_SOCKET_BIND_E] = {PPM_AUTOFILL, 1, APT_SOCK, {{0} } },
	[PPME_SOCKET_BIND_X] = {f_sys_socket_bind_x},
	[PPME_SOCKET_CONNECT_E] = {PPM_AUTOFILL, 1, APT_SOCK, {{0} } },
	[PPME_SOCKET_CONNECT_X] = {f_sys_connect_x},
	[PPME_SOCKET_LISTEN_E] = {PPM_AUTOFILL, 2, APT_SOCK, {{0}, {1} } },
	[PPME_SOCKET_LISTEN_X] = {f_sys_single_x},
	[PPME_SOCKET_ACCEPT_E] = {f_sys_empty},
	[PPME_SOCKET_ACCEPT_X] = {f_sys_accept_x},
	[PPME_SOCKET_ACCEPT4_E] = {f_sys_accept4_e},
	[PPME_SOCKET_ACCEPT4_X] = {f_sys_accept_x},
	[PPME_SOCKET_SEND_E] = {f_sys_send_e},
	[PPME_SOCKET_SEND_X] = {f_sys_send_x},
	[PPME_SOCKET_SENDTO_E] = {f_sys_sendto_e},
	[PPME_SOCKET_SENDTO_X] = {f_sys_send_x},
	[PPME_SOCKET_SENDMSG_E] = {f_sys_sendmsg_e},
	[PPME_SOCKET_SENDMSG_X] = {f_sys_sendmsg_x},
	[PPME_SOCKET_RECV_E] = {f_sys_recv_e},
	[PPME_SOCKET_RECV_X] = {f_sys_recv_x},
	[PPME_SOCKET_RECVFROM_E] = {f_sys_recvfrom_e},
	[PPME_SOCKET_RECVFROM_X] = {f_sys_recvfrom_x},
	[PPME_SOCKET_RECVMSG_E] = {f_sys_recvmsg_e},
	[PPME_SOCKET_RECVMSG_X] = {f_sys_recvmsg_x},
	[PPME_SOCKET_SHUTDOWN_E] = {f_sys_shutdown_e},
	[PPME_SOCKET_SHUTDOWN_X] = {f_sys_single_x},
	[PPME_SYSCALL_PIPE_E] = {f_sys_empty},
	[PPME_SYSCALL_PIPE_X] = {f_sys_pipe_x},
	[PPME_SYSCALL_EVENTFD_E] = {f_sys_eventfd_e},
	[PPME_SYSCALL_EVENTFD_X] = {f_sys_single_x},
	[PPME_SYSCALL_FUTEX_E] = {f_sys_futex_e},
	[PPME_SYSCALL_FUTEX_X] = {f_sys_single_x},
	[PPME_SYSCALL_STAT_E] = {f_sys_empty},
	[PPME_SYSCALL_STAT_X] = {PPM_AUTOFILL, 2, APT_REG, {{AF_ID_RETVAL}, {0} } },
	[PPME_SYSCALL_LSTAT_E] = {f_sys_empty},
	[PPME_SYSCALL_LSTAT_X] = {PPM_AUTOFILL, 2, APT_REG, {{AF_ID_RETVAL}, {0} } },
	[PPME_SYSCALL_FSTAT_E] = {f_sys_single},
	[PPME_SYSCALL_FSTAT_X] = {f_sys_single_x},
	[PPME_SYSCALL_STAT64_E] = {f_sys_empty},
	[PPME_SYSCALL_STAT64_X] = {PPM_AUTOFILL, 2, APT_REG, {{AF_ID_RETVAL}, {0} } },
	[PPME_SYSCALL_LSTAT64_E] = {f_sys_empty},
	[PPME_SYSCALL_LSTAT64_X] = {PPM_AUTOFILL, 2, APT_REG, {{AF_ID_RETVAL}, {0} } },
	[PPME_SYSCALL_FSTAT64_E] = {f_sys_single},
	[PPME_SYSCALL_FSTAT64_X] = {f_sys_single_x},
	[PPME_SYSCALL_EPOLLWAIT_E] = {PPM_AUTOFILL, 1, APT_REG, {{2} } },
	[PPME_SYSCALL_EPOLLWAIT_X] = {f_sys_single_x},
	[PPME_SYSCALL_POLL_E] = {f_sys_poll_e},
	[PPME_SYSCALL_POLL_X] = {f_sys_poll_x},
	[PPME_SYSCALL_SELECT_E] = {f_sys_empty},
	[PPME_SYSCALL_SELECT_X] = {f_sys_single_x},
	[PPME_SYSCALL_NEWSELECT_E] = {f_sys_empty},
	[PPME_SYSCALL_NEWSELECT_X] = {f_sys_single_x},
	[PPME_SYSCALL_LSEEK_E] = {f_sys_lseek_e},
	[PPME_SYSCALL_LSEEK_X] = {f_sys_single_x},
	[PPME_SYSCALL_LLSEEK_E] = {f_sys_llseek_e},
	[PPME_SYSCALL_LLSEEK_X] = {f_sys_single_x},
	[PPME_SYSCALL_IOCTL_E] = {PPM_AUTOFILL, 2, APT_REG, {{0}, {1} } },
	[PPME_SYSCALL_IOCTL_X] = {f_sys_single_x},
	[PPME_SYSCALL_GETCWD_E] = {f_sys_empty},
	[PPME_SYSCALL_GETCWD_X] = {PPM_AUTOFILL, 2, APT_REG, {{AF_ID_RETVAL}, {0} } },
	[PPME_SYSCALL_CHDIR_E] = {f_sys_empty},
	[PPME_SYSCALL_CHDIR_X] = {PPM_AUTOFILL, 2, APT_REG, {{AF_ID_RETVAL}, {0} } },
	[PPME_SYSCALL_FCHDIR_E] = {f_sys_single},
	[PPME_SYSCALL_FCHDIR_X] = {f_sys_single_x},
	[PPME_SYSCALL_MKDIR_E] = {PPM_AUTOFILL, 2, APT_REG, {{0}, {AF_ID_USEDEFAULT, 0} } },
	[PPME_SYSCALL_MKDIR_X] = {f_sys_single_x},
	[PPME_SYSCALL_RMDIR_E] = {f_sys_single},
	[PPME_SYSCALL_RMDIR_X] = {f_sys_single_x},
	[PPME_SYSCALL_OPENAT_E] = {f_sys_openat_e},
	[PPME_SYSCALL_OPENAT_X] = {f_sys_single_x},
	[PPME_SYSCALL_LINK_E] = {PPM_AUTOFILL, 2, APT_REG, {{0}, {1} } },
	[PPME_SYSCALL_LINK_X] = {f_sys_single_x},
	[PPME_SYSCALL_LINKAT_E] = {PPM_AUTOFILL, 4, APT_REG, {{0}, {1}, {2}, {3} } },
	[PPME_SYSCALL_LINKAT_X] = {f_sys_single_x},
	[PPME_SYSCALL_UNLINK_E] = {f_sys_single},
	[PPME_SYSCALL_UNLINK_X] = {f_sys_single_x},
	[PPME_SYSCALL_UNLINKAT_E] = {PPM_AUTOFILL, 2, APT_REG, {{0}, {1} } },
	[PPME_SYSCALL_UNLINKAT_X] = {f_sys_single_x},
#ifdef _64BIT_ARGS_SINGLE_REGISTER
	[PPME_SYSCALL_PREAD_E] = {PPM_AUTOFILL, 3, APT_REG, {{0}, {2}, {3} } },
#else
	[PPME_SYSCALL_PREAD_E] = {f_sys_pread64_e},
#endif
	[PPME_SYSCALL_PREAD_X] = {f_sys_read_x},
	[PPME_SYSCALL_PWRITE_E] = {f_sys_pwrite64_e},
	[PPME_SYSCALL_PWRITE_X] = {f_sys_write_x},
	[PPME_SYSCALL_READV_E] = {f_sys_single},
	[PPME_SYSCALL_READV_X] = {f_sys_readv_x},
	[PPME_SYSCALL_WRITEV_E] = {f_sys_writev_e},
	[PPME_SYSCALL_WRITEV_X] = {f_sys_writev_pwritev_x},
#ifdef _64BIT_ARGS_SINGLE_REGISTER
	[PPME_SYSCALL_PREADV_E] = {PPM_AUTOFILL, 2, APT_REG, {{0}, {3} } },
#else
	[PPME_SYSCALL_PREADV_E] = {f_sys_preadv_e},
#endif
	[PPME_SYSCALL_PREADV_X] = {f_sys_preadv_x},
	[PPME_SYSCALL_PWRITEV_E] = {f_sys_pwritev_e},
	[PPME_SYSCALL_PWRITEV_X] = {f_sys_writev_pwritev_x},
	[PPME_SYSCALL_DUP_E] = {PPM_AUTOFILL, 1, APT_REG, {{0} } },
	[PPME_SYSCALL_DUP_X] = {f_sys_single_x},
	/* Mask and Flags not implemented yet */
	[PPME_SYSCALL_SIGNALFD_E] = {PPM_AUTOFILL, 3, APT_REG, {{0}, {AF_ID_USEDEFAULT, 0}, {AF_ID_USEDEFAULT, 0} } },
	[PPME_SYSCALL_SIGNALFD_X] = {f_sys_single_x},
	[PPME_SYSCALL_KILL_E] = {PPM_AUTOFILL, 2, APT_REG, {{0}, {1} } },
	[PPME_SYSCALL_KILL_X] = {f_sys_single_x},
	[PPME_SYSCALL_TKILL_E] = {PPM_AUTOFILL, 2, APT_REG, {{0}, {1} } },
	[PPME_SYSCALL_TKILL_X] = {f_sys_single_x},
	[PPME_SYSCALL_TGKILL_E] = {PPM_AUTOFILL, 3, APT_REG, {{0}, {1}, {2} } },
	[PPME_SYSCALL_TGKILL_X] = {f_sys_single_x},
	[PPME_SYSCALL_NANOSLEEP_E] = {f_sys_nanosleep_e},
	[PPME_SYSCALL_NANOSLEEP_X] = {f_sys_single_x},
	[PPME_SYSCALL_TIMERFD_CREATE_E] = {PPM_AUTOFILL, 2, APT_REG, {{AF_ID_USEDEFAULT, 0}, {AF_ID_USEDEFAULT, 0} } },
	[PPME_SYSCALL_TIMERFD_CREATE_X] = {f_sys_single_x},
	[PPME_SYSCALL_INOTIFY_INIT_E] = {PPM_AUTOFILL, 1, APT_REG, {{AF_ID_USEDEFAULT, 0} } },
	[PPME_SYSCALL_INOTIFY_INIT_X] = {f_sys_single_x},
	[PPME_SYSCALL_GETRLIMIT_E] = {f_sys_getrlimit_setrlimit_e},
	[PPME_SYSCALL_GETRLIMIT_X] = {f_sys_getrlimit_setrlrimit_x},
	[PPME_SYSCALL_SETRLIMIT_E] = {f_sys_getrlimit_setrlimit_e},
	[PPME_SYSCALL_SETRLIMIT_X] = {f_sys_getrlimit_setrlrimit_x},
	[PPME_SYSCALL_PRLIMIT_E] = {f_sys_prlimit_e},
	[PPME_SYSCALL_PRLIMIT_X] = {f_sys_prlimit_x},
#ifdef CAPTURE_CONTEXT_SWITCHES
	[PPME_SCHEDSWITCH_E] = {f_sched_switch_e},
#endif
	[PPME_DROP_E] = {f_sched_drop},
	[PPME_DROP_X] = {f_sched_drop},
	[PPME_SYSCALL_FCNTL_E] = {f_sched_fcntl_e},
	[PPME_SYSCALL_FCNTL_X] = {f_sys_single_x},
};

/*
 * do-nothing implementation of compat_ptr for systems that are not compiled
 * with CONFIG_COMPAT.
 */
#ifndef CONFIG_COMPAT
#define compat_ptr(X) X
#endif

#define merge_64(hi, lo) ((((unsigned long long)(hi)) << 32) + ((lo) & 0xffffffffUL));

static int f_sys_generic(struct event_filler_arguments *args)
{
	int res;

#ifdef __NR_socketcall
	if (unlikely(args->syscall_id == __NR_socketcall)) {
		/*
		 * All the socket calls should be implemented
		 */
		ASSERT(false);
		return PPM_FAILURE_BUG;
	} else {
#endif /* __NR_socketcall */
		/*
		 * name
		 */
		long table_index = args->syscall_id - SYSCALL_TABLE_ID0;

		if (likely(table_index >= 0 &&
			   table_index <  SYSCALL_TABLE_SIZE)) {
			enum ppm_syscall_code sc_code = g_syscall_code_routing_table[table_index];

			/*
			 * ID
			 */
			res = val_to_ring(args, sc_code, 0, false);
			if (unlikely(res != PPM_SUCCESS))
				return res;

			if (args->event_type == PPME_GENERIC_E) {
				/*
				 * nativeID
				 */
				res = val_to_ring(args, args->syscall_id, 0, false);
				if (unlikely(res != PPM_SUCCESS))
					return res;
			}
		} else {
			ASSERT(false);
			res = val_to_ring(args, (unsigned long)"<out of bound>", 0, false);
			if (unlikely(res != PPM_SUCCESS))
				return res;
		}
#ifdef __NR_socketcall
	}
#endif

	return add_sentinel(args);
}

static int f_sys_empty(struct event_filler_arguments *args)
{
	return add_sentinel(args);
}

static int f_sys_single(struct event_filler_arguments *args)
{
	int res;
	unsigned long val;

	syscall_get_arguments(current, args->regs, 0, 1, &val);
	res = val_to_ring(args, val, 0, true);
	if (unlikely(res != PPM_SUCCESS))
		return res;

	return add_sentinel(args);
}

static int f_sys_single_x(struct event_filler_arguments *args)
{
	int res;
	int64_t retval;

	retval = (int64_t)(long)syscall_get_return_value(current, args->regs);
	res = val_to_ring(args, retval, 0, false);
	if (unlikely(res != PPM_SUCCESS))
		return res;

	return add_sentinel(args);
}

static inline u32 open_flags_to_scap(unsigned long flags)
{
	u32 res = 0;

	switch (flags & (O_RDONLY | O_WRONLY | O_RDWR)) {
	case O_WRONLY:
		res |= PPM_O_WRONLY;
		break;
	case O_RDWR:
		res |= PPM_O_RDWR;
		break;
	default:
		res |= PPM_O_RDONLY;
		break;
	}

	if (flags & O_CREAT)
		res |= PPM_O_CREAT;

	if (flags & O_APPEND)
		res |= PPM_O_APPEND;

#if LINUX_VERSION_CODE >= KERNEL_VERSION(2, 6, 33)
	if (flags & O_DSYNC)
		res |= PPM_O_DSYNC;
#endif

	if (flags & O_EXCL)
		res |= PPM_O_EXCL;

	if (flags & O_NONBLOCK)
		res |= PPM_O_NONBLOCK;

	if (flags & O_SYNC)
		res |= PPM_O_SYNC;

	if (flags & O_TRUNC)
		res |= PPM_O_TRUNC;

	if (flags & O_DIRECT)
		res |= PPM_O_DIRECT;

	if (flags & O_DIRECTORY)
		res |= PPM_O_DIRECTORY;

	if (flags & O_LARGEFILE)
		res |= PPM_O_LARGEFILE;

	return res;
}

static int f_sys_open_x(struct event_filler_arguments *args)
{
	unsigned long val;
	int res;
	int64_t retval;

	retval = (int64_t)syscall_get_return_value(current, args->regs);
	res = val_to_ring(args, retval, 0, false);
	if (unlikely(res != PPM_SUCCESS))
		return res;

	/*
	 * name
	 */
	syscall_get_arguments(current, args->regs, 0, 1, &val);
	res = val_to_ring(args, val, 0, true);
	if (unlikely(res != PPM_SUCCESS))
		return res;

	/*
	 * Flags
	 * Note that we convert them into the ppm portable representation before pushing them to the ring
	 */
	syscall_get_arguments(current, args->regs, 1, 1, &val);
	res = val_to_ring(args, open_flags_to_scap(val), 0, false);
	if (unlikely(res != PPM_SUCCESS))
		return res;

	/*
	 * Mode
	 * XXX: at this time, mode decoding is not supported. We nonetheless return a value (zero)
	 * so the format of the event is ready for when we'll export the mode in the future.
	 *
	 * syscall_get_arguments(current, args->regs, 2, 1, &val);
	 */
	res = val_to_ring(args, 0, 0, false);
	if (unlikely(res != PPM_SUCCESS))
		return res;

	return add_sentinel(args);
}

static int f_sys_read_x(struct event_filler_arguments *args)
{
	unsigned long val;
	int res;
	int64_t retval;
	unsigned long bufsize;
	unsigned int snaplen;

	/*
	 * res
	 */
	retval = (int64_t)(long)syscall_get_return_value(current, args->regs);
	res = val_to_ring(args, retval, 0, false);
	if (unlikely(res != PPM_SUCCESS))
		return res;

	/*
	 * data
	 */
	if (retval < 0) {
		/*
		 * The operation failed, return an empty buffer
		 */
		val = 0;
		bufsize = 0;
	} else {
		syscall_get_arguments(current, args->regs, 1, 1, &val);

		/*
		 * The return value can be lower than the value provided by the user,
		 * and we take that into account.
		 */
		bufsize = retval;
	}

	/*
	 * Determine the snaplen by checking the fd type.
	 * (note: not implemeted yet)
	 */
	snaplen = g_snaplen;
#if 0
	{
		int fd;
		int err, fput_needed;
		struct socket *sock;

		syscall_get_arguments(current, args->regs, 0, 1, &val);
		fd = (int)val;

		sock = ppm_sockfd_lookup_light(fd, &err, &fput_needed);
		if (sock) {
			snaplen = g_snaplen;
			fput_light(sock->file, fput_needed);
		} else {
			snaplen = RW_SNAPLEN;
		}
	}
#endif

	/*
	 * Copy the buffer
	 */
	res = val_to_ring(args, val, min_t(unsigned long, bufsize, (unsigned long)snaplen), true);
	if (unlikely(res != PPM_SUCCESS))
		return res;

	return add_sentinel(args);
}

static int f_sys_write_x(struct event_filler_arguments *args)
{
	unsigned long val;
	int res;
	int64_t retval;
	unsigned long bufsize;
	unsigned int snaplen;

	/*
	 * res
	 */
	retval = (int64_t)(long)syscall_get_return_value(current, args->regs);
	res = val_to_ring(args, retval, 0, false);
	if (unlikely(res != PPM_SUCCESS))
		return res;

	/*
	 * data
	 */
	syscall_get_arguments(current, args->regs, 2, 1, &val);
	bufsize = val;

	/*
	 * Determine the snaplen by checking the fd type.
	 * (note: not implemeted yet)
	 */
	snaplen = g_snaplen;
#if 0
	{
		int fd;
		int err, fput_needed;
		struct socket *sock;

		syscall_get_arguments(current, args->regs, 0, 1, &val);
		fd = (int)val;

		sock = ppm_sockfd_lookup_light(fd, &err, &fput_needed);
		if (sock) {
			snaplen = g_snaplen;
			fput_light(sock->file, fput_needed);
		} else {
			snaplen = RW_SNAPLEN;
		}
	}
#endif

	/*
	 * Copy the buffer
	 */
	syscall_get_arguments(current, args->regs, 1, 1, &val);
	res = val_to_ring(args, val, min_t(unsigned long, bufsize, (unsigned long)snaplen), true);
	if (unlikely(res != PPM_SUCCESS))
		return res;

	return add_sentinel(args);
}

static inline u32 clone_flags_to_scap(unsigned long flags)
{
	u32 res = 0;

	if (flags & CLONE_FILES)
		res |= PPM_CL_CLONE_FILES;

	if (flags & CLONE_FS)
		res |= PPM_CL_CLONE_FS;

	if (flags & CLONE_IO)
		res |= PPM_CL_CLONE_IO;

	if (flags & CLONE_NEWIPC)
		res |= PPM_CL_CLONE_NEWIPC;

	if (flags & CLONE_NEWNET)
		res |= PPM_CL_CLONE_NEWNET;

	if (flags & CLONE_NEWNS)
		res |= PPM_CL_CLONE_NEWNS;

	if (flags & CLONE_NEWPID)
		res |= PPM_CL_CLONE_NEWPID;

	if (flags & CLONE_NEWUTS)
		res |= PPM_CL_CLONE_NEWUTS;

	if (flags & CLONE_PARENT_SETTID)
		res |= PPM_CL_CLONE_PARENT_SETTID;

	if (flags & CLONE_PARENT)
		res |= PPM_CL_CLONE_PARENT;

	if (flags & CLONE_PTRACE)
		res |= PPM_CL_CLONE_PTRACE;

	if (flags & CLONE_SIGHAND)
		res |= PPM_CL_CLONE_SIGHAND;

	if (flags & CLONE_SYSVSEM)
		res |= PPM_CL_CLONE_SYSVSEM;

	if (flags & CLONE_THREAD)
		res |= PPM_CL_CLONE_THREAD;

	if (flags & CLONE_UNTRACED)
		res |= PPM_CL_CLONE_UNTRACED;

	if (flags & CLONE_VM)
		res |= PPM_CL_CLONE_VM;

	return res;
}

static int f_proc_startupdate(struct event_filler_arguments *args)
{
	unsigned long val;
	int res = 0;
	unsigned int exe_len = 0;
	unsigned int args_len = 0;
	struct mm_struct *mm = current->mm;
	int64_t retval;
	const char *argstr;
	int ptid;
	char *spwd;

	/*
	 * Make sure the operation was successful
	 */
	retval = (int64_t)syscall_get_return_value(current, args->regs);
	res = val_to_ring(args, retval, 0, false);
	if (unlikely(res != PPM_SUCCESS))
		return res;

	if (likely(retval >= 0)) {
		if (unlikely(!mm)) {
			args->str_storage[0] = 0;
			pr_info("f_proc_startupdate drop, mm=NULL\n");
			return PPM_FAILURE_BUG;
		}

		if (unlikely(!mm->arg_end)) {
			args->str_storage[0] = 0;
			pr_info("f_proc_startupdate drop, mm->arg_end=NULL\n");
			return PPM_FAILURE_BUG;
		}

		args_len = mm->arg_end - mm->arg_start;

		if (args_len > PAGE_SIZE)
			args_len = PAGE_SIZE;

		if (unlikely(ppm_copy_from_user(args->str_storage, (const void __user *)mm->arg_start, args_len)))
			return PPM_FAILURE_INVALID_USER_MEMORY;

		args->str_storage[args_len - 1] = 0;

		exe_len = strnlen(args->str_storage, args_len);
		if (exe_len < args_len)
			++exe_len;
	} else {
		/*
		 * The call failed. Return empty strings for exe and args
		 */
		*args->str_storage = 0;
		argstr = "";
	}

	/*
	 * exe
	 */
	res = val_to_ring(args, (uint64_t)(long)args->str_storage, 0, false);
	if (unlikely(res != PPM_SUCCESS))
		return res;

	/*
	 * Args
	 */
	res = val_to_ring(args, (int64_t)(long)args->str_storage + exe_len, args_len - exe_len, false);
	if (unlikely(res != PPM_SUCCESS))
		return res;

	/*
	 * tid
	 */
	res = val_to_ring(args, (int64_t)current->pid, 0, false);
	if (unlikely(res != PPM_SUCCESS))
		return res;

	/*
	 * pid
	 */
	res = val_to_ring(args, (int64_t)current->tgid, 0, false);
	if (unlikely(res != PPM_SUCCESS))
		return res;

	/*
	 * ptid
	 */
	if (current->real_parent)
		ptid = current->parent->pid;
	else
		ptid = 0;

	res = val_to_ring(args, (int64_t)ptid, 0, false);
	if (unlikely(res != PPM_SUCCESS))
		return res;

	/*
	 * cwd
	 */
	spwd = npm_getcwd(args->str_storage, STR_STORAGE_SIZE - 1);
	if (spwd == NULL)
		spwd = "";

	res = val_to_ring(args, (uint64_t)(long)spwd, 0, false);
	if (unlikely(res != PPM_SUCCESS))
		return res;

	/*
	 * fdlimit
	 */
	res = val_to_ring(args, (int64_t)rlimit(RLIMIT_NOFILE), 0, false);
	if (res != PPM_SUCCESS)
		return res;

	/*
	 * clone-only parameters
	 */
	if (args->event_type == PPME_CLONE_X) {
#if LINUX_VERSION_CODE >= KERNEL_VERSION(3, 5, 0)
		uint64_t euid = from_kuid_munged(current_user_ns(), current_euid());
		uint64_t egid = from_kgid_munged(current_user_ns(), current_egid());
#else
		uint64_t euid = current_euid();
		uint64_t egid = current_egid();
#endif

		/*
		 * flags
		 */
		syscall_get_arguments(current, args->regs, 0, 1, &val);
		res = val_to_ring(args, (uint64_t)clone_flags_to_scap(val), 0, false);
		if (unlikely(res != PPM_SUCCESS))
			return res;

		/*
		 * uid
		 */
		syscall_get_arguments(current, args->regs, 0, 1, &val);
		res = val_to_ring(args, euid, 0, false);
		if (unlikely(res != PPM_SUCCESS))
			return res;

		/*
		 * gid
		 */
		syscall_get_arguments(current, args->regs, 0, 1, &val);
		res = val_to_ring(args, egid, 0, false);
		if (unlikely(res != PPM_SUCCESS))
			return res;
	}

	return add_sentinel(args);
}

static int f_sys_socket_bind_x(struct event_filler_arguments *args)
{
	int res;
	int64_t retval;
	int err = 0;
	u16 size = 0;
	struct sockaddr __user *usrsockaddr;
	unsigned long val;
	struct sockaddr_storage address;
	char *targetbuf = args->str_storage;

	/*
	 * res
	 */
	retval = (int64_t)syscall_get_return_value(current, args->regs);
	res = val_to_ring(args, retval, 0, false);

	/*
	 * addr
	 */
#ifndef __NR_socketcall
	syscall_get_arguments(current, args->regs, 1, 1, &val);
#else
	val = args->socketcall_args[1];
#endif
	usrsockaddr = (struct sockaddr __user *)val;

	/*
	 * Get the address len
	 */
#ifndef __NR_socketcall
	syscall_get_arguments(current, args->regs, 2, 1, &val);
#else
	val = args->socketcall_args[2];
#endif

	if (usrsockaddr != NULL && val != 0) {
		/*
		 * Copy the address
		 */
		err = addr_to_kernel(usrsockaddr, val, (struct sockaddr *)&address);
		if (likely(err >= 0)) {
			/*
			 * Convert the fd into socket endpoint information
			 */
			size = pack_addr((struct sockaddr *)&address,
				val,
				targetbuf,
				STR_STORAGE_SIZE);
		}
	}

	/*
	 * Copy the endpoint info into the ring
	 */
	res = val_to_ring(args,
			    (uint64_t)(unsigned long)targetbuf,
			    size,
			    false);
	if (unlikely(res != PPM_SUCCESS))
		return res;

	return add_sentinel(args);
}

static int f_sys_connect_x(struct event_filler_arguments *args)
{
	int res;
	int64_t retval;
	int err = 0;
	int fd;
	struct sockaddr __user *usrsockaddr;
	u16 size = 0;
	char *targetbuf = args->str_storage;
	struct sockaddr_storage address;
	unsigned long val;

	/*
	 * Push the result
	 */
	retval = (int64_t)syscall_get_return_value(current, args->regs);
	res = val_to_ring(args, retval, 0, false);

	/*
	 * Retrieve the fd and push it to the ring.
	 * Note that, even if we are in the exit callback, the arguments are still
	 * in the stack, and therefore we can consume them.
	 */
#ifndef __NR_socketcall
	syscall_get_arguments(current, args->regs, 0, 1, &val);
	fd = (int)val;
#else
	fd = (int)args->socketcall_args[0];
#endif

	if (fd >= 0) {
		/*
		 * Get the address
		 */
#ifndef __NR_socketcall
		syscall_get_arguments(current, args->regs, 1, 1, &val);
#else
		val = args->socketcall_args[1];
#endif
		usrsockaddr = (struct sockaddr __user *)val;

		/*
		 * Get the address len
		 */
#ifndef __NR_socketcall
		syscall_get_arguments(current, args->regs, 2, 1, &val);
#else
		val = args->socketcall_args[2];
#endif

		if (usrsockaddr != NULL && val != 0) {
			/*
			 * Copy the address
			 */
			err = addr_to_kernel(usrsockaddr, val, (struct sockaddr *)&address);
			if (likely(err >= 0)) {
				/*
				 * Convert the fd into socket endpoint information
				 */
				size = fd_to_socktuple(fd,
					(struct sockaddr *)&address,
					val,
					true,
					false,
					targetbuf,
					STR_STORAGE_SIZE);
			}
		}
	}

	/*
	 * Copy the endpoint info into the ring
	 */
	res = val_to_ring(args,
			    (uint64_t)(unsigned long)targetbuf,
			    size,
			    false);
	if (unlikely(res != PPM_SUCCESS))
		return res;

	return add_sentinel(args);
}

static int f_sys_socketpair_x(struct event_filler_arguments *args)
{
	int res;
	int64_t retval;
	unsigned long val;
	int fds[2];
	int err;
	struct socket *sock;
	struct unix_sock *us;
	struct sock *speer;

	/*
	 * retval
	 */
	retval = (int64_t)syscall_get_return_value(current, args->regs);
	res = val_to_ring(args, retval, 0, false);
	if (unlikely(res != PPM_SUCCESS))
		return res;

	/*
	 * If the call was succesful, copy the FDs
	 */
	if (likely(retval >= 0)) {
		/*
		 * fds
		 */
#ifndef __NR_socketcall
		syscall_get_arguments(current, args->regs, 3, 1, &val);
#else
		val = args->socketcall_args[3];
#endif
		if (unlikely(ppm_copy_from_user(fds, (const void __user *)val, sizeof(fds))))
			return PPM_FAILURE_INVALID_USER_MEMORY;

		res = val_to_ring(args, fds[0], 0, false);
		if (unlikely(res != PPM_SUCCESS))
			return res;

		res = val_to_ring(args, fds[1], 0, false);
		if (unlikely(res != PPM_SUCCESS))
			return res;

		/* get socket source and peer address */
		sock = sockfd_lookup(fds[0], &err);
		if (likely(sock != NULL)) {
			us = unix_sk(sock->sk);
			speer = us->peer;
			res = val_to_ring(args, (unsigned long)us, 0, false);
			if (unlikely(res != PPM_SUCCESS)) {
				sockfd_put(sock);
				return res;
			}

			res = val_to_ring(args, (unsigned long)speer, 0, false);
			if (unlikely(res != PPM_SUCCESS)) {
				sockfd_put(sock);
				return res;
			}

			sockfd_put(sock);
		} else {
			return err;
		}
	} else {
		res = val_to_ring(args, 0, 0, false);
		if (unlikely(res != PPM_SUCCESS))
			return res;

		res = val_to_ring(args, 0, 0, false);
		if (unlikely(res != PPM_SUCCESS))
			return res;
	}

	return add_sentinel(args);
}

static int f_sys_accept4_e(struct event_filler_arguments *args)
{
	int res;

	/*
	 * push the flags into the ring.
	 * XXX we don't support flags yet and so we just return zero
	 */
	/* res = val_to_ring(args, args->socketcall_args[3]); */
	res = val_to_ring(args, 0, 0, false);
	if (unlikely(res != PPM_SUCCESS))
		return res;

	return add_sentinel(args);
}

static int f_sys_accept_x(struct event_filler_arguments *args)
{
	int res;
	int fd;
	char *targetbuf = args->str_storage;
	u16 size = 0;
	unsigned long val;
	unsigned long srvskfd;
	int err = 0;
	struct socket *sock;

	/*
	 * Push the fd
	 */
	fd = syscall_get_return_value(current, args->regs);
	res = val_to_ring(args, (int64_t)fd, 0, false);
	if (unlikely(res != PPM_SUCCESS))
		return res;

	/*
	 * Convert the fd into socket endpoint information
	 */
	size = fd_to_socktuple(fd,
		NULL,
		0,
		false,
		true,
		targetbuf,
		STR_STORAGE_SIZE);

	/*
	 * Copy the endpoint info into the ring
	 */
	res = val_to_ring(args,
			    (uint64_t)(unsigned long)targetbuf,
			    size,
			    false);
	if (unlikely(res != PPM_SUCCESS))
		return res;

	/*
	 * queuepct
	 */
#ifndef __NR_socketcall
	syscall_get_arguments(current, args->regs, 0, 1, &srvskfd);
#else
	srvskfd = args->socketcall_args[0];
#endif
	sock = sockfd_lookup(srvskfd, &err);

	if (unlikely(!sock || !(sock->sk))) {
		val = 0;

		if (sock)
			sockfd_put(sock);
	} else {
		if (sock->sk->sk_max_ack_backlog == 0)
			val = 0;
		else
			val = (unsigned long)sock->sk->sk_ack_backlog * 100 / sock->sk->sk_max_ack_backlog;
		sockfd_put(sock);
	}

	res = val_to_ring(args, val, 0, false);
	if (res != PPM_SUCCESS)
		return res;

	return add_sentinel(args);
}

static int f_sys_send_e_common(struct event_filler_arguments *args, int *fd)
{
	int res;
	unsigned long size;
	unsigned long val;

	/*
	 * fd
	 */
#ifndef __NR_socketcall
	syscall_get_arguments(current, args->regs, 0, 1, &val);
#else
	val = args->socketcall_args[0];
#endif
	res = val_to_ring(args, val, 0, false);
	if (unlikely(res != PPM_SUCCESS))
		return res;

	*fd = val;

	/*
	 * size
	 */
#ifndef __NR_socketcall
	syscall_get_arguments(current, args->regs, 2, 1, &size);
#else
	size = args->socketcall_args[2];
#endif
	res = val_to_ring(args, size, 0, false);
	if (unlikely(res != PPM_SUCCESS))
		return res;

	return PPM_SUCCESS;
}

static int f_sys_send_e(struct event_filler_arguments *args)
{
	int res;
	int fd;

	res = f_sys_send_e_common(args, &fd);

	if (likely(res == PPM_SUCCESS))
		return add_sentinel(args);
	else
		return res;
}

static int f_sys_sendto_e(struct event_filler_arguments *args)
{
	unsigned long val;
	int res;
	u16 size = 0;
	char *targetbuf = args->str_storage;
	int fd;
	struct sockaddr __user *usrsockaddr;
	struct sockaddr_storage address;
	int err = 0;

	*targetbuf = 250;

	/*
	 * Push the common params to the ring
	 */
	res = f_sys_send_e_common(args, &fd);
	if (unlikely(res != PPM_SUCCESS))
		return res;

	/*
	 * Get the address
	 */
#ifndef __NR_socketcall
	syscall_get_arguments(current, args->regs, 4, 1, &val);
#else
	val = args->socketcall_args[4];
#endif
	usrsockaddr = (struct sockaddr __user *)val;

	/*
	 * Get the address len
	 */
#ifndef __NR_socketcall
	syscall_get_arguments(current, args->regs, 5, 1, &val);
#else
	val = args->socketcall_args[5];
#endif

	if (usrsockaddr != NULL && val != 0) {
		/*
		 * Copy the address
		 */
		err = addr_to_kernel(usrsockaddr, val, (struct sockaddr *)&address);
		if (likely(err >= 0)) {
			/*
			 * Convert the fd into socket endpoint information
			 */
			size = fd_to_socktuple(fd,
				(struct sockaddr *)&address,
				val,
				true,
				false,
				targetbuf,
				STR_STORAGE_SIZE);
		}
	}

	/*
	 * Copy the endpoint info into the ring
	 */
	res = val_to_ring(args,
			    (uint64_t)(unsigned long)targetbuf,
			    size,
			    false);
	if (unlikely(res != PPM_SUCCESS))
		return res;

	return add_sentinel(args);
}

static int f_sys_send_x(struct event_filler_arguments *args)
{
	unsigned long val;
	int res;
	int64_t retval;
	unsigned long bufsize;

	/*
	 * res
	 */
	retval = (int64_t)(long)syscall_get_return_value(current, args->regs);
	res = val_to_ring(args, retval, 0, false);
	if (unlikely(res != PPM_SUCCESS))
		return res;

	/*
	 * data
	 */
	if (retval < 0) {
		/*
		 * The operation failed, return an empty buffer
		 */
		val = 0;
		bufsize = 0;
	} else {
#ifndef __NR_socketcall
		syscall_get_arguments(current, args->regs, 1, 1, &val);
#else
		val = args->socketcall_args[1];
#endif

		/*
		 * The return value can be lower than the value provided by the user,
		 * and we take that into account.
		 */
		bufsize = retval;
	}

	res = val_to_ring(args, val, min_t(unsigned long, bufsize, (unsigned long)g_snaplen), true);
	if (unlikely(res != PPM_SUCCESS))
		return res;

	return add_sentinel(args);
}

static int f_sys_recv_e_common(struct event_filler_arguments *args)
{
	int res;
	unsigned long val;

	/*
	 * fd
	 */
#ifndef __NR_socketcall
	syscall_get_arguments(current, args->regs, 0, 1, &val);
#else
	val = args->socketcall_args[0];
#endif
	res = val_to_ring(args, val, 0, false);
	if (unlikely(res != PPM_SUCCESS))
		return res;

	/*
	 * size
	 */
#ifndef __NR_socketcall
	syscall_get_arguments(current, args->regs, 2, 1, &val);
#else
	val = args->socketcall_args[2];
#endif
	res = val_to_ring(args, val, 0, false);
	if (unlikely(res != PPM_SUCCESS))
		return res;

	return PPM_SUCCESS;
}

static int f_sys_recv_e(struct event_filler_arguments *args)
{
	int res;

	res = f_sys_recv_e_common(args);

	if (likely(res == PPM_SUCCESS))
		return add_sentinel(args);
	else
		return res;
}

static int f_sys_recvfrom_e(struct event_filler_arguments *args)
{
	int res;

	res = f_sys_recv_e_common(args);
	if (likely(res == PPM_SUCCESS))
		return add_sentinel(args);
	else
		return res;
}

static int f_sys_recv_x_common(struct event_filler_arguments *args, int64_t *retval)
{
	int res;
	unsigned long val;
	unsigned long bufsize;

	/*
	 * res
	 */
	*retval = (int64_t)(long)syscall_get_return_value(current, args->regs);
	res = val_to_ring(args, *retval, 0, false);
	if (unlikely(res != PPM_SUCCESS))
		return res;

	/*
	 * data
	 */
	if (*retval < 0) {
		/*
		 * The operation failed, return an empty buffer
		 */
		val = 0;
		bufsize = 0;
	} else {
#ifndef __NR_socketcall
		syscall_get_arguments(current, args->regs, 1, 1, &val);
#else
		val = args->socketcall_args[1];
#endif

		/*
		 * The return value can be lower than the value provided by the user,
		 * and we take that into account.
		 */
		bufsize = *retval;
	}

	res = val_to_ring(args, val, min_t(unsigned long, bufsize, (unsigned long)g_snaplen), true);
	if (unlikely(res != PPM_SUCCESS))
		return res;

	return PPM_SUCCESS;
}

static int f_sys_recv_x(struct event_filler_arguments *args)
{
	int res;
	int64_t retval;

	res = f_sys_recv_x_common(args, &retval);

	if (likely(res == PPM_SUCCESS))
		return add_sentinel(args);
	else
		return res;
}

static int f_sys_recvfrom_x(struct event_filler_arguments *args)
{
	unsigned long val;
	int res;
	u16 size = 0;
	int64_t retval;
	char *targetbuf = args->str_storage;
	int fd;
	struct sockaddr __user *usrsockaddr;
	struct sockaddr_storage address;
	int addrlen;
	int err = 0;

	/*
	 * Push the common params to the ring
	 */
	res = f_sys_recv_x_common(args, &retval);
	if (unlikely(res != PPM_SUCCESS))
		return res;

	if (retval >= 0) {
		/*
		 * Get the fd
		 */
#ifndef __NR_socketcall
		syscall_get_arguments(current, args->regs, 0, 1, &val);
		fd = (int)val;
#else
		fd = (int)args->socketcall_args[0];
#endif

		/*
		 * Get the address
		 */
#ifndef __NR_socketcall
		syscall_get_arguments(current, args->regs, 4, 1, &val);
#else
		val = args->socketcall_args[4];
#endif
		usrsockaddr = (struct sockaddr __user *)val;

		/*
		 * Get the address len
		 */
#ifndef __NR_socketcall
		syscall_get_arguments(current, args->regs, 5, 1, &val);
#else
		val = args->socketcall_args[5];
#endif
		if (usrsockaddr != NULL && val != 0) {
			if (unlikely(ppm_copy_from_user(&addrlen, (const void __user *)val, sizeof(addrlen))))
				return PPM_FAILURE_INVALID_USER_MEMORY;

			/*
			 * Copy the address
			 */
			err = addr_to_kernel(usrsockaddr, addrlen, (struct sockaddr *)&address);
			if (likely(err >= 0)) {
				/*
				 * Convert the fd into socket endpoint information
				 */
				size = fd_to_socktuple(fd,
					(struct sockaddr *)&address,
					addrlen,
					true,
					true,
					targetbuf,
					STR_STORAGE_SIZE);
			}
		}
	}

	/*
	 * Copy the endpoint info into the ring
	 */
	res = val_to_ring(args,
			    (uint64_t)(unsigned long)targetbuf,
			    size,
			    false);
	if (unlikely(res != PPM_SUCCESS))
		return res;

	return add_sentinel(args);
}

static int f_sys_sendmsg_e(struct event_filler_arguments *args)
{
	int res;
	unsigned long val;
	struct msghdr mh;
	char *targetbuf = args->str_storage;
	const struct iovec __user *iov;
	unsigned long iovcnt;
	int fd;
	u16 size = 0;
	int addrlen;
	int err = 0;
	struct sockaddr __user *usrsockaddr;
	struct sockaddr_storage address;

	/*
	 * fd
	 */
#ifndef __NR_socketcall
	syscall_get_arguments(current, args->regs, 0, 1, &val);
#else
	val = args->socketcall_args[0];
#endif
	fd = val;
	res = val_to_ring(args, val, 0, false);
	if (unlikely(res != PPM_SUCCESS))
		return res;

	/*
	 * Retrieve the message header
	 */
#ifndef __NR_socketcall
	syscall_get_arguments(current, args->regs, 1, 1, &val);
#else
	val = args->socketcall_args[1];
#endif

	if (unlikely(ppm_copy_from_user(&mh, (const void __user *)val, sizeof(struct msghdr))))
		return PPM_FAILURE_INVALID_USER_MEMORY;

	/*
	 * size
	 */
	iov = (const struct iovec __user *)mh.msg_iov;
	iovcnt = mh.msg_iovlen;

	res = parse_readv_writev_bufs(args, iov, iovcnt, g_snaplen, PRB_FLAG_PUSH_SIZE);
	if (unlikely(res != PPM_SUCCESS))
		return res;

	/*
	 * tuple
	 */
	usrsockaddr = (struct sockaddr __user *)mh.msg_name;
	addrlen = mh.msg_namelen;

	if (usrsockaddr != NULL && addrlen != 0) {
		/*
		 * Copy the address
		 */
		err = addr_to_kernel(usrsockaddr, addrlen, (struct sockaddr *)&address);
		if (likely(err >= 0)) {
			/*
			 * Convert the fd into socket endpoint information
			 */
			size = fd_to_socktuple(fd,
				(struct sockaddr *)&address,
				addrlen,
				true,
				false,
				targetbuf,
				STR_STORAGE_SIZE);
		}
	}

	/* Copy the endpoint info into the ring */
	res = val_to_ring(args,
			    (uint64_t)(unsigned long)targetbuf,
			    size,
			    false);
	if (unlikely(res != PPM_SUCCESS))
		return res;

	return add_sentinel(args);
}

static int f_sys_sendmsg_x(struct event_filler_arguments *args)
{
	int res;
	unsigned long val;
	int64_t retval;
	const struct iovec __user *iov;
	unsigned long iovcnt;
	struct msghdr mh;

	/*
	 * res
	 */
	retval = (int64_t)syscall_get_return_value(current, args->regs);
	res = val_to_ring(args, retval, 0, false);
	if (unlikely(res != PPM_SUCCESS))
		return res;

	/*
	 * Retrieve the message header
	 */
#ifndef __NR_socketcall
	syscall_get_arguments(current, args->regs, 1, 1, &val);
#else
	val = args->socketcall_args[1];
#endif

	if (unlikely(ppm_copy_from_user(&mh, (const void __user *)val, sizeof(struct msghdr))))
		return PPM_FAILURE_INVALID_USER_MEMORY;

	/*
	 * data
	 */
	iov = (const struct iovec __user *)mh.msg_iov;
	iovcnt = mh.msg_iovlen;

	res = parse_readv_writev_bufs(args, iov, iovcnt, g_snaplen, PRB_FLAG_PUSH_DATA);
	if (unlikely(res != PPM_SUCCESS))
		return res;

	return add_sentinel(args);
}

static int f_sys_recvmsg_e(struct event_filler_arguments *args)
{
	int res;
	unsigned long val;

	/*
	 * fd
	 */
#ifndef __NR_socketcall
	syscall_get_arguments(current, args->regs, 0, 1, &val);
#else
	val = args->socketcall_args[0];
#endif
	res = val_to_ring(args, val, 0, false);
	if (unlikely(res != PPM_SUCCESS))
		return res;

	return add_sentinel(args);
}

static int f_sys_recvmsg_x(struct event_filler_arguments *args)
{
	int res;
	unsigned long val;
	int64_t retval;
	const struct iovec __user *iov;
	unsigned long iovcnt;
	struct msghdr mh;
	char *targetbuf = args->str_storage;
	int fd;
	struct sockaddr __user *usrsockaddr;
	struct sockaddr_storage address;
	u16 size = 0;
	int addrlen;
	int err = 0;

	/*
	 * res
	 */
	retval = (int64_t)syscall_get_return_value(current, args->regs);
	res = val_to_ring(args, retval, 0, false);
	if (unlikely(res != PPM_SUCCESS))
		return res;

	/*
	 * Retrieve the message header
	 */
#ifndef __NR_socketcall
	syscall_get_arguments(current, args->regs, 1, 1, &val);
#else
	val = args->socketcall_args[1];
#endif

	if (unlikely(ppm_copy_from_user(&mh, (const void __user *)val, sizeof(struct msghdr))))
		return PPM_FAILURE_INVALID_USER_MEMORY;

	/*
	 * data and size
	 */
	iov = (const struct iovec __user *)mh.msg_iov;
	iovcnt = mh.msg_iovlen;

	res = parse_readv_writev_bufs(args, iov, iovcnt, retval, PRB_FLAG_PUSH_ALL);
	if (unlikely(res != PPM_SUCCESS))
		return res;

	/*
	 * tuple
	 */
	if (retval >= 0) {
		/*
		 * Get the fd
		 */
#ifndef __NR_socketcall
		syscall_get_arguments(current, args->regs, 0, 1, &val);
		fd = (int)val;
#else
		fd = (int)args->socketcall_args[0];
#endif

		/*
		 * Get the address
		 */
		usrsockaddr = (struct sockaddr __user *)mh.msg_name;
		addrlen = mh.msg_namelen;

		if (usrsockaddr != NULL && addrlen != 0) {
			/*
			 * Copy the address
			 */
			err = addr_to_kernel(usrsockaddr, addrlen, (struct sockaddr *)&address);
			if (likely(err >= 0)) {
				/*
				 * Convert the fd into socket endpoint information
				 */
				size = fd_to_socktuple(fd,
					(struct sockaddr *)&address,
					addrlen,
					true,
					true,
					targetbuf,
					STR_STORAGE_SIZE);
			}
		}
	}

	/* Copy the endpoint info into the ring */
	res = val_to_ring(args,
			    (uint64_t)(unsigned long)targetbuf,
			    size,
			    false);
	if (unlikely(res != PPM_SUCCESS))
		return res;

	return add_sentinel(args);
}


static int f_sys_pipe_x(struct event_filler_arguments *args)
{
	int res;
	int64_t retval;
	unsigned long val;
	int fds[2];
	struct file *file;

	/*
	 * retval
	 */
	retval = (int64_t)syscall_get_return_value(current, args->regs);
	res = val_to_ring(args, retval, 0, false);
	if (unlikely(res != PPM_SUCCESS))
		return res;

	/*
	 * fds
	 */
	syscall_get_arguments(current, args->regs, 0, 1, &val);

	if (unlikely(ppm_copy_from_user(fds, (const void __user *)val, sizeof(fds))))
		return PPM_FAILURE_INVALID_USER_MEMORY;

	res = val_to_ring(args, fds[0], 0, false);
	if (unlikely(res != PPM_SUCCESS))
		return res;

	res = val_to_ring(args, fds[1], 0, false);
	if (unlikely(res != PPM_SUCCESS))
		return res;

	file = fget(fds[0]);
	val = 0;
	if (likely(file != NULL)) {
		val = file->f_dentry->d_inode->i_ino;
		fput(file);
	}

	res = val_to_ring(args, val, 0, false);
	if (unlikely(res != PPM_SUCCESS))
		return res;

	return add_sentinel(args);
}

static int f_sys_eventfd_e(struct event_filler_arguments *args)
{
	int res;
	unsigned long val;

	/*
	 * initval
	 */
	syscall_get_arguments(current, args->regs, 0, 1, &val);
	res = val_to_ring(args, val, 0, false);
	if (unlikely(res != PPM_SUCCESS))
		return res;

	/*
	 * flags
	 * XXX not implemented yet
	 */
	/* syscall_get_arguments(current, args->regs, 1, 1, &val); */
	val = 0;
	res = val_to_ring(args, val, 0, false);
	if (unlikely(res != PPM_SUCCESS))
		return res;

	return add_sentinel(args);
}

static inline u16 shutdown_how_to_scap(unsigned long how)
{
	if (how == SHUT_RD) {
		return PPM_SHUT_RD;
	} else if (how == SHUT_WR) {
		return SHUT_WR;
	} else if (how == SHUT_RDWR) {
		return SHUT_RDWR;
	} else {
		ASSERT(false);
		return (u16)how;
	}
}

static int f_sys_shutdown_e(struct event_filler_arguments *args)
{
	int res;
	unsigned long val;

	/*
	 * fd
	 */
#ifndef __NR_socketcall
	syscall_get_arguments(current, args->regs, 0, 1, &val);
#else
	val = args->socketcall_args[0];
#endif
	res = val_to_ring(args, val, 0, false);
	if (unlikely(res != PPM_SUCCESS))
		return res;

	/*
	 * how
	 */
#ifndef __NR_socketcall
	syscall_get_arguments(current, args->regs, 1, 1, &val);
#else
	val = args->socketcall_args[1];
#endif
	res = val_to_ring(args, (unsigned long)shutdown_how_to_scap(val), 0, false);
	if (unlikely(res != PPM_SUCCESS))
		return res;

	return add_sentinel(args);
}

static inline u16 futex_op_to_scap(unsigned long op)
{
	u16 res = 0;
	unsigned long flt_op = op & 127;

	if (flt_op == FUTEX_WAIT)
		res = PPM_FU_FUTEX_WAIT;
	else if (flt_op == FUTEX_WAKE)
		res = PPM_FU_FUTEX_WAKE;
	else if (flt_op == FUTEX_FD)
		res = PPM_FU_FUTEX_FD;
	else if (flt_op == FUTEX_REQUEUE)
		res = PPM_FU_FUTEX_REQUEUE;
	else if (flt_op == FUTEX_CMP_REQUEUE)
		res = PPM_FU_FUTEX_CMP_REQUEUE;
	else if (flt_op == FUTEX_WAKE_OP)
		res = PPM_FU_FUTEX_WAKE_OP;
	else if (flt_op == FUTEX_LOCK_PI)
		res = PPM_FU_FUTEX_LOCK_PI;
	else if (flt_op == FUTEX_UNLOCK_PI)
		res = PPM_FU_FUTEX_UNLOCK_PI;
	else if (flt_op == FUTEX_TRYLOCK_PI)
		res = PPM_FU_FUTEX_TRYLOCK_PI;
	else if (flt_op == FUTEX_WAIT_BITSET)
		res = PPM_FU_FUTEX_WAIT_BITSET;
	else if (flt_op == FUTEX_WAKE_BITSET)
		res = PPM_FU_FUTEX_WAKE_BITSET;
	else if (flt_op == FUTEX_WAIT_REQUEUE_PI)
		res = PPM_FU_FUTEX_WAIT_REQUEUE_PI;
	else if (flt_op == FUTEX_CMP_REQUEUE_PI)
		res = PPM_FU_FUTEX_CMP_REQUEUE_PI;

	if (op & FUTEX_PRIVATE_FLAG)
		res |= PPM_FU_FUTEX_PRIVATE_FLAG;

	if (op & FUTEX_CLOCK_REALTIME)
		res |= PPM_FU_FUTEX_CLOCK_REALTIME;

	return res;
}

static int f_sys_futex_e(struct event_filler_arguments *args)
{
	int res;
	unsigned long val;

	/*
	 * addr
	 */
	syscall_get_arguments(current, args->regs, 0, 1, &val);
	res = val_to_ring(args, val, 0, false);
	if (unlikely(res != PPM_SUCCESS))
		return res;

	/*
	 * op
	 */
	syscall_get_arguments(current, args->regs, 1, 1, &val);
	res = val_to_ring(args, (unsigned long)futex_op_to_scap(val), 0, false);
	if (unlikely(res != PPM_SUCCESS))
		return res;

	/*
	 * val
	 */
	syscall_get_arguments(current, args->regs, 2, 1, &val);
	res = val_to_ring(args, val, 0, false);
	if (unlikely(res != PPM_SUCCESS))
		return res;

	return add_sentinel(args);
}

static inline uint64_t lseek_whence_to_scap(unsigned long whence)
{
	uint64_t res = 0;

	if (whence == SEEK_SET)
		res = PPM_SEEK_SET;
	else if (whence == SEEK_CUR)
		res = PPM_SEEK_CUR;
	else if (whence == SEEK_END)
		res = PPM_SEEK_END;

	return res;
}

static int f_sys_lseek_e(struct event_filler_arguments *args)
{
	unsigned long val;
	int res;

	/*
	 * fd
	 */
	syscall_get_arguments(current, args->regs, 0, 1, &val);
	res = val_to_ring(args, val, 0, false);
	if (unlikely(res != PPM_SUCCESS))
		return res;

	/*
	 * offset
	 */
	syscall_get_arguments(current, args->regs, 1, 1, &val);
	res = val_to_ring(args, val, 0, false);
	if (unlikely(res != PPM_SUCCESS))
		return res;

	/*
	 * whence
	 */
	syscall_get_arguments(current, args->regs, 2, 1, &val);
	res = val_to_ring(args, lseek_whence_to_scap(val), 0, false);
	if (unlikely(res != PPM_SUCCESS))
		return res;

	return add_sentinel(args);
}

static int f_sys_llseek_e(struct event_filler_arguments *args)
{
	unsigned long val;
	int res;
	unsigned long oh;
	unsigned long ol;
	uint64_t offset;

	/*
	 * fd
	 */
	syscall_get_arguments(current, args->regs, 0, 1, &val);
	res = val_to_ring(args, val, 0, false);
	if (unlikely(res != PPM_SUCCESS))
		return res;

	/*
	 * offset
	 * We build it by combining the offset_high and offset_low system call arguments
	 */
	syscall_get_arguments(current, args->regs, 1, 1, &oh);
	syscall_get_arguments(current, args->regs, 2, 1, &ol);
	offset = (((uint64_t)oh) << 32) + ((uint64_t)ol);
	res = val_to_ring(args, offset, 0, false);
	if (unlikely(res != PPM_SUCCESS))
		return res;

	/*
	 * whence
	 */
	syscall_get_arguments(current, args->regs, 4, 1, &val);
	res = val_to_ring(args, lseek_whence_to_scap(val), 0, false);
	if (unlikely(res != PPM_SUCCESS))
		return res;

	return add_sentinel(args);
}

/* XXX this is very basic for the moment, we'll need to improve it */
static inline u16 poll_events_to_scap(short revents)
{
	u16 res = 0;

	if (revents & POLLIN)
		res |= PPM_POLLIN;

	if (revents & PPM_POLLPRI)
		res |= PPM_POLLPRI;

	if (revents & POLLOUT)
		res |= PPM_POLLOUT;

	if (revents & POLLRDHUP)
		res |= PPM_POLLRDHUP;

	if (revents & POLLERR)
		res |= PPM_POLLERR;

	if (revents & POLLHUP)
		res |= PPM_POLLHUP;

	if (revents & POLLNVAL)
		res |= PPM_POLLNVAL;

	if (revents & POLLRDNORM)
		res |= PPM_POLLRDNORM;

	if (revents & POLLRDBAND)
		res |= PPM_POLLRDBAND;

	if (revents & POLLWRNORM)
		res |= PPM_POLLWRNORM;

	if (revents & POLLWRBAND)
		res |= PPM_POLLWRBAND;

	return res;
}

static int poll_parse_fds(struct event_filler_arguments *args, bool enter_event)
{
	struct pollfd *fds;
	char *targetbuf;
	unsigned long val;
	unsigned long nfds;
	unsigned long fds_count;
	u32 j;
	u32 pos;
	u16 flags;

	/*
	 * fds
	 *
	 * Get the number of fds
	 */
	syscall_get_arguments(current, args->regs, 1, 1, &nfds);

	/*
	 * Check if we have enough space to store both the fd list
	 * from user space and the temporary buffer to serialize to the ring
	 */
	if (unlikely(sizeof(struct pollfd) * nfds + 2 + 10 * nfds > STR_STORAGE_SIZE))
		return PPM_FAILURE_BUFFER_FULL;

	/* Get the fds pointer */
	syscall_get_arguments(current, args->regs, 0, 1, &val);

	fds = (struct pollfd *)args->str_storage;
	if (unlikely(ppm_copy_from_user(fds, (const void __user *)val, nfds * sizeof(struct pollfd))))
		return PPM_FAILURE_INVALID_USER_MEMORY;

	pos = 2;
	targetbuf = args->str_storage + nfds * sizeof(struct pollfd) + pos;
	fds_count = 0;

	/* Copy each fd into the temporary buffer */
	for (j = 0; j < nfds; j++) {
		if (enter_event) {
			flags = poll_events_to_scap(fds[j].events);
		} else {
			/*
			 * If it's an exit event, we copy only the fds that
			 * returned something
			 */
			if (!fds[j].revents)
				continue;

			flags = poll_events_to_scap(fds[j].revents);
		}

		*(int64_t *)(targetbuf + pos) = fds[j].fd;
		*(int16_t *)(targetbuf + pos + 8) = flags;
		pos += 10;
		++fds_count;
	}

	*(u16 *)(targetbuf) = (u16)fds_count;

	return val_to_ring(args, (uint64_t)(unsigned long)targetbuf, pos, false);
}

static int f_sys_poll_e(struct event_filler_arguments *args)
{
	unsigned long val;
	int res;

	res = poll_parse_fds(args, true);
	if (unlikely(res != PPM_SUCCESS))
		return res;

	/*
	 * timeout
	 */
	syscall_get_arguments(current, args->regs, 2, 1, &val);
	res = val_to_ring(args, val, 0, false);
	if (unlikely(res != PPM_SUCCESS))
		return res;

	return add_sentinel(args);
}

static int f_sys_poll_x(struct event_filler_arguments *args)
{
	int64_t retval;
	int res;

	/*
	 * res
	 */
	retval = (int64_t)(long)syscall_get_return_value(current, args->regs);
	res = val_to_ring(args, retval, 0, false);
	if (unlikely(res != PPM_SUCCESS))
		return res;

	res = poll_parse_fds(args, false);
	if (unlikely(res != PPM_SUCCESS))
		return res;

	return add_sentinel(args);
}

static int f_sys_openat_e(struct event_filler_arguments *args)
{
	unsigned long val;
	int res;

	/*
	 * dirfd
	 */
	syscall_get_arguments(current, args->regs, 0, 1, &val);

	if (val == AT_FDCWD)
		val = PPM_AT_FDCWD;

	res = val_to_ring(args, val, 0, false);
	if (unlikely(res != PPM_SUCCESS))
		return res;

	/*
	 * name
	 */
	syscall_get_arguments(current, args->regs, 1, 1, &val);
	res = val_to_ring(args, val, 0, true);
	if (unlikely(res != PPM_SUCCESS))
		return res;

	/*
	 * Flags
	 * Note that we convert them into the ppm portable representation before pushing them to the ring
	 */
	syscall_get_arguments(current, args->regs, 2, 1, &val);
	res = val_to_ring(args, open_flags_to_scap(val), 0, false);
	if (unlikely(res != PPM_SUCCESS))
		return res;

	/*
	 * Mode
	 * XXX: at this time, mode decoding is not supported. We nonetheless return a value (zero)
	 * so the format of the event is ready for when we'll export the mode in the future.
	 *
	 * syscall_get_arguments(current, args->regs, 3, 1, &val);
	 */
	res = val_to_ring(args, 0, 0, false);
	if (unlikely(res != PPM_SUCCESS))
		return res;

	return add_sentinel(args);
}

#ifndef _64BIT_ARGS_SINGLE_REGISTER
static int f_sys_pread64_e(struct event_filler_arguments *args)
{
	unsigned long val;
	unsigned long size;
	int res;
	unsigned long pos0;
	unsigned long pos1;
	uint64_t pos64;

	/*
	 * fd
	 */
	syscall_get_arguments(current, args->regs, 0, 1, &val);
	res = val_to_ring(args, val, 0, false);
	if (unlikely(res != PPM_SUCCESS))
		return res;

	/*
	 * size
	 */
	syscall_get_arguments(current, args->regs, 2, 1, &size);
	res = val_to_ring(args, size, 0, false);
	if (unlikely(res != PPM_SUCCESS))
		return res;

	/*
	 * pos
	 */
#if defined CONFIG_X86
	syscall_get_arguments(current, args->regs, 3, 1, &pos0);
	syscall_get_arguments(current, args->regs, 4, 1, &pos1);
#elif defined CONFIG_ARM && CONFIG_AEABI
	syscall_get_arguments(current, args->regs, 4, 1, &pos0);
	syscall_get_arguments(current, args->regs, 5, 1, &pos1);
#else
 #error This architecture/abi not yet supported
#endif

	pos64 = merge_64(pos1, pos0);

	res = val_to_ring(args, pos64, 0, false);
	if (unlikely(res != PPM_SUCCESS))
		return res;

	return add_sentinel(args);
}
#endif /* _64BIT_ARGS_SINGLE_REGISTER */

static int f_sys_pwrite64_e(struct event_filler_arguments *args)
{
	unsigned long val;
	unsigned long size;
	int res;
#ifndef _64BIT_ARGS_SINGLE_REGISTER
	unsigned long pos0;
	unsigned long pos1;
	uint64_t pos64;
#endif

	/*
	 * fd
	 */
	syscall_get_arguments(current, args->regs, 0, 1, &val);
	res = val_to_ring(args, val, 0, false);
	if (unlikely(res != PPM_SUCCESS))
		return res;

	/*
	 * size
	 */
	syscall_get_arguments(current, args->regs, 2, 1, &size);
	res = val_to_ring(args, size, 0, false);
	if (unlikely(res != PPM_SUCCESS))
		return res;

	/*
	 * pos
	 * NOTE: this is a 64bit value, which means that on 32bit systems it uses two
	 * separate registers that we need to merge.
	 */
#ifdef _64BIT_ARGS_SINGLE_REGISTER
	syscall_get_arguments(current, args->regs, 3, 1, &val);
	res = val_to_ring(args, val, 0, false);
	if (unlikely(res != PPM_SUCCESS))
		return res;
#else
 #if defined CONFIG_X86
	syscall_get_arguments(current, args->regs, 3, 1, &pos0);
	syscall_get_arguments(current, args->regs, 4, 1, &pos1);
 #elif defined CONFIG_ARM && CONFIG_AEABI
	syscall_get_arguments(current, args->regs, 4, 1, &pos0);
	syscall_get_arguments(current, args->regs, 5, 1, &pos1);
 #else
  #error This architecture/abi not yet supported
 #endif

	pos64 = merge_64(pos1, pos0);

	res = val_to_ring(args, pos64, 0, false);
	if (unlikely(res != PPM_SUCCESS))
		return res;
#endif

	return add_sentinel(args);
}

static int f_sys_readv_x(struct event_filler_arguments *args)
{
	unsigned long val;
	int64_t retval;
	int res;
	const struct iovec __user *iov;
	unsigned long iovcnt;

	/*
	 * res
	 */
	retval = (int64_t)(long)syscall_get_return_value(current, args->regs);
	res = val_to_ring(args, retval, 0, false);
	if (unlikely(res != PPM_SUCCESS))
		return res;

	/*
	 * data and size
	 */
	syscall_get_arguments(current, args->regs, 1, 1, &val);
	iov = (const struct iovec __user *)val;
	syscall_get_arguments(current, args->regs, 2, 1, &iovcnt);

	res = parse_readv_writev_bufs(args, iov, iovcnt, retval, PRB_FLAG_PUSH_ALL);
	if (unlikely(res != PPM_SUCCESS))
		return res;

	return add_sentinel(args);
}

static int f_sys_writev_e(struct event_filler_arguments *args)
{
	unsigned long val;
	int res;
	const struct iovec __user *iov;
	unsigned long iovcnt;
	unsigned int snaplen;

	/*
	 * fd
	 */
	syscall_get_arguments(current, args->regs, 0, 1, &val);
	res = val_to_ring(args, val, 0, false);
	if (unlikely(res != PPM_SUCCESS))
		return res;

	/*
	 * size
	 */
	syscall_get_arguments(current, args->regs, 1, 1, &val);
	iov = (const struct iovec __user *)val;
	syscall_get_arguments(current, args->regs, 2, 1, &iovcnt);

	/*
	 * Determine the snaplen by checking the fd type.
	 * (note: not implemeted yet)
	 */
	snaplen = g_snaplen;
#if 0
	{
		int fd;
		int err, fput_needed;
		struct socket *sock;

		syscall_get_arguments(current, args->regs, 0, 1, &val);
		fd = (int)val;

		sock = ppm_sockfd_lookup_light(fd, &err, &fput_needed);
		if (sock) {
			snaplen = g_snaplen;
			fput_light(sock->file, fput_needed);
		} else {
			snaplen = RW_SNAPLEN;
		}
	}
#endif

	/*
	 * Copy the buffer
	 */
	res = parse_readv_writev_bufs(args, iov, iovcnt, snaplen, PRB_FLAG_PUSH_SIZE);
	if (unlikely(res != PPM_SUCCESS))
		return res;

	return add_sentinel(args);
}

static int f_sys_writev_pwritev_x(struct event_filler_arguments *args)
{
	unsigned long val;
	int res;
	int64_t retval;
	const struct iovec __user *iov;
	unsigned long iovcnt;
	unsigned int snaplen;

	/*
	 * res
	 */
	retval = (int64_t)(long)syscall_get_return_value(current, args->regs);
	res = val_to_ring(args, retval, 0, false);
	if (unlikely(res != PPM_SUCCESS))
		return res;

	/*
	 * data and size
	 */
	syscall_get_arguments(current, args->regs, 1, 1, &val);
	iov = (const struct iovec __user *)val;
	syscall_get_arguments(current, args->regs, 2, 1, &iovcnt);

	/*
	 * Determine the snaplen by checking the fd type.
	 * (note: not implemeted yet)
	 */
	snaplen = g_snaplen;
#if 0
	{
		int fd;
		int err, fput_needed;
		struct socket *sock;

		syscall_get_arguments(current, args->regs, 0, 1, &val);
		fd = (int)val;

		sock = ppm_sockfd_lookup_light(fd, &err, &fput_needed);
		if (sock) {
			snaplen = g_snaplen;
			fput_light(sock->file, fput_needed);
		} else {
			snaplen = RW_SNAPLEN;
		}
	}
#endif

	/*
	 * Copy the buffer
	 */
	res = parse_readv_writev_bufs(args, iov, iovcnt, snaplen, PRB_FLAG_PUSH_DATA);
	if (unlikely(res != PPM_SUCCESS))
		return res;

	return add_sentinel(args);
}

#ifndef _64BIT_ARGS_SINGLE_REGISTER
static int f_sys_preadv_e(struct event_filler_arguments *args)
{
	unsigned long val;
	int res;
	unsigned long pos0;
	unsigned long pos1;
	uint64_t pos64;

	/*
	 * fd
	 */
	syscall_get_arguments(current, args->regs, 0, 1, &val);
	res = val_to_ring(args, val, 0, false);
	if (unlikely(res != PPM_SUCCESS))
		return res;

	/*
	 * pos
	 */
#if defined CONFIG_X86
<<<<<<< HEAD
	syscall_get_arguments(current, args->regs, 3, 1, &pos0);
	syscall_get_arguments(current, args->regs, 4, 1, &pos1);
#elif defined CONFIG_ARM && CONFIG_AEABI
	syscall_get_arguments(current, args->regs, 4, 1, &pos0);
	syscall_get_arguments(current, args->regs, 5, 1, &pos1);
=======
	syscall_get_arguments(current, args->regs, 3, 1, &pos0);
	syscall_get_arguments(current, args->regs, 4, 1, &pos1);
#elif defined CONFIG_ARM && CONFIG_AEABI
	syscall_get_arguments(current, args->regs, 3, 1, &pos0);
	syscall_get_arguments(current, args->regs, 4, 1, &pos1);
>>>>>>> 2c2ae3cd
#else
 #error This architecture/abi not yet supported
#endif

	pos64 = merge_64(pos1, pos0);

	res = val_to_ring(args, pos64, 0, false);
	if (unlikely(res != PPM_SUCCESS))
		return res;

	return add_sentinel(args);
}
#endif /* _64BIT_ARGS_SINGLE_REGISTER */

static int f_sys_preadv_x(struct event_filler_arguments *args)
{
	unsigned long val;
	int64_t retval;
	int res;
	const struct iovec __user *iov;
	unsigned long iovcnt;

	/*
	 * res
	 */
	retval = (int64_t)(long)syscall_get_return_value(current, args->regs);
	res = val_to_ring(args, retval, 0, false);
	if (unlikely(res != PPM_SUCCESS))
		return res;

	/*
	 * data and size
	 */
	syscall_get_arguments(current, args->regs, 1, 1, &val);
	iov = (const struct iovec __user *)val;
	syscall_get_arguments(current, args->regs, 2, 1, &iovcnt);

	res = parse_readv_writev_bufs(args, iov, iovcnt, retval, PRB_FLAG_PUSH_ALL);
	if (unlikely(res != PPM_SUCCESS))
		return res;

	return add_sentinel(args);
}

static int f_sys_pwritev_e(struct event_filler_arguments *args)
{
	unsigned long val;
	int res;
#ifndef _64BIT_ARGS_SINGLE_REGISTER
	unsigned long pos0;
	unsigned long pos1;
	uint64_t pos64;
#endif
	const struct iovec __user *iov;
	unsigned long iovcnt;
	unsigned int snaplen;

	/*
	 * fd
	 */
	syscall_get_arguments(current, args->regs, 0, 1, &val);
	res = val_to_ring(args, val, 0, false);
	if (unlikely(res != PPM_SUCCESS))
		return res;

	/*
	 * size
	 */
	syscall_get_arguments(current, args->regs, 1, 1, &val);
	iov = (const struct iovec __user *)val;
	syscall_get_arguments(current, args->regs, 2, 1, &iovcnt);

	/*
	 * Determine the snaplen by checking the fd type.
	 * (note: not implemeted yet)
	 */
	snaplen = g_snaplen;
#if 0
	{
		int fd;
		int err, fput_needed;
		struct socket *sock;

		syscall_get_arguments(current, args->regs, 0, 1, &val);
		fd = (int)val;

		sock = ppm_sockfd_lookup_light(fd, &err, &fput_needed);
		if (sock) {
			snaplen = g_snaplen;
			fput_light(sock->file, fput_needed);
		} else {
			snaplen = RW_SNAPLEN;
		}
	}
#endif

	/*
	 * Copy the buffer
	 */
	res = parse_readv_writev_bufs(args, iov, iovcnt, snaplen, PRB_FLAG_PUSH_SIZE);
	if (unlikely(res != PPM_SUCCESS))
		return res;

	/*
	 * pos
	 * NOTE: this is a 64bit value, which means that on 32bit systems it uses two
	 * separate registers that we need to merge.
	 */
#ifdef _64BIT_ARGS_SINGLE_REGISTER
	syscall_get_arguments(current, args->regs, 3, 1, &val);
	res = val_to_ring(args, val, 0, false);
	if (unlikely(res != PPM_SUCCESS))
		return res;
#else
 #if defined CONFIG_X86
	syscall_get_arguments(current, args->regs, 3, 1, &pos0);
	syscall_get_arguments(current, args->regs, 4, 1, &pos1);
 #elif defined CONFIG_ARM && CONFIG_AEABI
<<<<<<< HEAD
	syscall_get_arguments(current, args->regs, 4, 1, &pos0);
	syscall_get_arguments(current, args->regs, 5, 1, &pos1);
=======
	syscall_get_arguments(current, args->regs, 3, 1, &pos0);
	syscall_get_arguments(current, args->regs, 4, 1, &pos1);
>>>>>>> 2c2ae3cd
 #else
  #error This architecture/abi not yet supported
 #endif

	pos64 = merge_64(pos1, pos0);

	res = val_to_ring(args, pos64, 0, false);
	if (unlikely(res != PPM_SUCCESS))
		return res;
#endif

	return add_sentinel(args);
}

static int f_sys_nanosleep_e(struct event_filler_arguments *args)
{
	int res;
	uint64_t longtime;
	unsigned long val;
	char *targetbuf = args->str_storage;
	struct timespec *tts = (struct timespec *)targetbuf;
	int cfulen;

	/*
	 * interval
	 * We copy the timespec structure and then convert it to a 64bit relative time
	 */
	syscall_get_arguments(current, args->regs, 0, 1, &val);

	cfulen = (int)ppm_copy_from_user(targetbuf, (void __user *)val, sizeof(struct timespec));

	if (unlikely(cfulen != 0))
		return PPM_FAILURE_INVALID_USER_MEMORY;

	longtime = ((uint64_t)tts->tv_sec) * 1000000000 + tts->tv_nsec;

	res = val_to_ring(args, longtime, 0, false);
	if (unlikely(res != PPM_SUCCESS))
		return res;

	return add_sentinel(args);
}

static inline u8 rlimit_resource_to_scap(unsigned long rresource)
{
	switch (rresource) {
	case RLIMIT_CPU:
		return PPM_RLIMIT_CPU;
	case RLIMIT_FSIZE:
		return PPM_RLIMIT_FSIZE;
	case RLIMIT_DATA:
		return PPM_RLIMIT_DATA;
	case RLIMIT_STACK:
		return PPM_RLIMIT_STACK;
	case RLIMIT_CORE:
		return PPM_RLIMIT_CORE;
	case RLIMIT_RSS:
		return PPM_RLIMIT_RSS;
	case RLIMIT_NPROC:
		return PPM_RLIMIT_NPROC;
	case RLIMIT_NOFILE:
		return PPM_RLIMIT_NOFILE;
	case RLIMIT_MEMLOCK:
		return PPM_RLIMIT_MEMLOCK;
	case RLIMIT_AS:
		return PPM_RLIMIT_AS;
	case RLIMIT_LOCKS:
		return PPM_RLIMIT_LOCKS;
	case RLIMIT_SIGPENDING:
		return PPM_RLIMIT_SIGPENDING;
	case RLIMIT_MSGQUEUE:
		return PPM_RLIMIT_MSGQUEUE;
	case RLIMIT_NICE:
		return PPM_RLIMIT_NICE;
	case RLIMIT_RTPRIO:
		return PPM_RLIMIT_RTPRIO;
	case RLIMIT_RTTIME:
		return PPM_RLIMIT_RTTIME;
	default:
		return PPM_RLIMIT_UNKNOWN;
	}
}

static int f_sys_getrlimit_setrlimit_e(struct event_filler_arguments *args)
{
	u8 ppm_resource;
	unsigned long val;
	int res;

	/*
	 * resource
	 */
	syscall_get_arguments(current, args->regs, 0, 1, &val);

	ppm_resource = rlimit_resource_to_scap(val);

	res = val_to_ring(args, (uint64_t)ppm_resource, 0, false);
	if (unlikely(res != PPM_SUCCESS))
		return res;

	return add_sentinel(args);
}

static int f_sys_getrlimit_setrlrimit_x(struct event_filler_arguments *args)
{
	unsigned long val;
	int res;
	int64_t retval;
	struct rlimit rl;
	int64_t cur;
	int64_t max;

	/*
	 * res
	 */
	retval = (int64_t)(long)syscall_get_return_value(current, args->regs);
	res = val_to_ring(args, retval, 0, false);
	if (unlikely(res != PPM_SUCCESS))
		return res;

	/*
	 * Copy the user structure and extract cur and max
	 */
	if (retval >= 0 || args->event_type == PPME_SYSCALL_SETRLIMIT_X) {
		syscall_get_arguments(current, args->regs, 1, 1, &val);

		if (unlikely(ppm_copy_from_user(&rl, (const void __user *)val, sizeof(struct rlimit))))
			return PPM_FAILURE_INVALID_USER_MEMORY;

		cur = rl.rlim_cur;
		max = rl.rlim_max;
	} else {
		cur = -1;
		max = -1;
	}

	/*
	 * cur
	 */
	res = val_to_ring(args, cur, 0, false);
	if (unlikely(res != PPM_SUCCESS))
		return res;

	/*
	 * max
	 */
	res = val_to_ring(args, max, 0, false);
	if (unlikely(res != PPM_SUCCESS))
		return res;

	return add_sentinel(args);
}

static int f_sys_prlimit_e(struct event_filler_arguments *args)
{
	u8 ppm_resource;
	unsigned long val;
	int res;

	/*
	 * pid
	 */
	syscall_get_arguments(current, args->regs, 0, 1, &val);

	res = val_to_ring(args, val, 0, false);
	if (unlikely(res != PPM_SUCCESS))
		return res;

	/*
	 * resource
	 */
	syscall_get_arguments(current, args->regs, 1, 1, &val);

	ppm_resource = rlimit_resource_to_scap(val);

	res = val_to_ring(args, (uint64_t)ppm_resource, 0, false);
	if (unlikely(res != PPM_SUCCESS))
		return res;

	return add_sentinel(args);
}

static int f_sys_prlimit_x(struct event_filler_arguments *args)
{
	unsigned long val;
	int res;
	int64_t retval;
	struct rlimit rl;
	int64_t newcur;
	int64_t newmax;
	int64_t oldcur;
	int64_t oldmax;

	/*
	 * res
	 */
	retval = (int64_t)(long)syscall_get_return_value(current, args->regs);
	res = val_to_ring(args, retval, 0, false);
	if (unlikely(res != PPM_SUCCESS))
		return res;

	/*
	 * Copy the user structure and extract cur and max
	 */
	if (retval >= 0) {
		syscall_get_arguments(current, args->regs, 2, 1, &val);

		if (unlikely(ppm_copy_from_user(&rl, (const void __user *)val, sizeof(struct rlimit)))) {
			newcur = -1;
			newmax = -1;
		} else {
			newcur = rl.rlim_cur;
			newmax = rl.rlim_max;
		}
	} else {
		newcur = -1;
		newmax = -1;
	}

	syscall_get_arguments(current, args->regs, 3, 1, &val);

	if (unlikely(ppm_copy_from_user(&rl, (const void __user *)val, sizeof(struct rlimit)))) {
		oldcur = -1;
		oldmax = -1;
	} else {
		oldcur = rl.rlim_cur;
		oldmax = rl.rlim_max;
	}

	/*
	 * newcur
	 */
	res = val_to_ring(args, newcur, 0, false);
	if (unlikely(res != PPM_SUCCESS))
		return res;

	/*
	 * newmax
	 */
	res = val_to_ring(args, newmax, 0, false);
	if (unlikely(res != PPM_SUCCESS))
		return res;

	/*
	 * oldcur
	 */
	res = val_to_ring(args, oldcur, 0, false);
	if (unlikely(res != PPM_SUCCESS))
		return res;

	/*
	 * oldmax
	 */
	res = val_to_ring(args, oldmax, 0, false);
	if (unlikely(res != PPM_SUCCESS))
		return res;

	return add_sentinel(args);
}

#ifdef CAPTURE_CONTEXT_SWITCHES
#include <linux/kernel_stat.h>

static int f_sched_switch_e(struct event_filler_arguments *args)
{
	int res;
/* uint64_t steal; */

	if (args->sched_prev == NULL || args->sched_next == NULL) {
		ASSERT(false);
		return -1;
	}

	/*
	 * next
	 */
	res = val_to_ring(args, args->sched_next->pid, 0, false);
	if (unlikely(res != PPM_SUCCESS))
		return res;

/*
	//
	// steal
	//
	steal = cputime64_to_clock_t(kcpustat_this_cpu->cpustat[CPUTIME_STEAL]);
	res = val_to_ring(args, steal, 0, false);
	if(unlikely(res != PPM_SUCCESS))
	{
		return res;
	}
*/
	return add_sentinel(args);
}

#if 0
static int f_sched_switchex_e(struct event_filler_arguments *args)
{
	int res;

	if (args->sched_prev == NULL || args->sched_next == NULL) {
		ASSERT(false);
		return -1;
	}

	/*  */
	/* next */
	/*  */
	res = val_to_ring(args, args->sched_next->pid, 0, false);
	if (unlikely(res != PPM_SUCCESS))
		return res;

	/*  */
	/* pgft_maj */
	/*  */
	res = val_to_ring(args, args->sched_prev->maj_flt, 0, false);
	if (unlikely(res != PPM_SUCCESS))
		return res;

	/*  */
	/* pgft_min */
	/*  */
	res = val_to_ring(args, args->sched_prev->min_flt, 0, false);
	if (unlikely(res != PPM_SUCCESS))
		return res;

	/*  */
	/* next_pgft_maj */
	/*  */
	res = val_to_ring(args, args->sched_next->maj_flt, 0, false);
	if (unlikely(res != PPM_SUCCESS))
		return res;

	/*  */
	/* next_pgft_min */
	/*  */
	res = val_to_ring(args, args->sched_next->min_flt, 0, false);
	if (unlikely(res != PPM_SUCCESS))
		return res;

	return add_sentinel(args);
}
#endif /* 0 */
#endif /* CAPTURE_CONTEXT_SWITCHES */

static int f_sched_drop(struct event_filler_arguments *args)
{
	int res;

	/*
	 * next
	 */
	res = val_to_ring(args, g_sampling_ratio, 0, false);
	if (unlikely(res != PPM_SUCCESS))
		return res;

	return add_sentinel(args);
}

static inline u8 fcntl_cmd_to_scap(unsigned long cmd)
{
	switch (cmd) {
	case F_DUPFD:
		return PPM_FCNTL_F_DUPFD;
	case F_GETFD:
		return PPM_FCNTL_F_GETFD;
	case F_SETFD:
		return PPM_FCNTL_F_SETFD;
	case F_GETFL:
		return PPM_FCNTL_F_GETFL;
	case F_SETFL:
		return PPM_FCNTL_F_SETFL;
	case F_GETLK:
		return PPM_FCNTL_F_GETLK;
	case F_SETLK:
		return PPM_FCNTL_F_SETLK;
	case F_SETLKW:
		return PPM_FCNTL_F_SETLKW;
	case F_SETOWN:
		return PPM_FCNTL_F_SETOWN;
	case F_GETOWN:
		return PPM_FCNTL_F_GETOWN;
	case F_SETSIG:
		return PPM_FCNTL_F_SETSIG;
	case F_GETSIG:
		return PPM_FCNTL_F_GETSIG;
#ifndef CONFIG_64BIT
	case F_GETLK64:
		return PPM_FCNTL_F_GETLK64;
	case F_SETLK64:
		return PPM_FCNTL_F_SETLK64;
	case F_SETLKW64:
		return PPM_FCNTL_F_SETLKW64;
#endif
	case F_SETOWN_EX:
		return PPM_FCNTL_F_SETOWN_EX;
	case F_GETOWN_EX:
		return PPM_FCNTL_F_GETOWN_EX;
	case F_SETLEASE:
		return PPM_FCNTL_F_SETLEASE;
	case F_GETLEASE:
		return PPM_FCNTL_F_GETLEASE;
	case F_CANCELLK:
		return PPM_FCNTL_F_CANCELLK;
	case F_DUPFD_CLOEXEC:
		return PPM_FCNTL_F_DUPFD_CLOEXEC;
	case F_NOTIFY:
		return PPM_FCNTL_F_NOTIFY;
#ifdef F_SETPIPE_SZ
	case F_SETPIPE_SZ:
		return PPM_FCNTL_F_SETPIPE_SZ;
#endif
#ifdef F_GETPIPE_SZ
	case F_GETPIPE_SZ:
		return PPM_FCNTL_F_GETPIPE_SZ;
#endif
	default:
		ASSERT(false);
		return PPM_FCNTL_UNKNOWN;
	}
}

static int f_sched_fcntl_e(struct event_filler_arguments *args)
{
	unsigned long val;
	int res;

	/*
	 * fd
	 */
	syscall_get_arguments(current, args->regs, 0, 1, &val);
	res = val_to_ring(args, val, 0, false);
	if (unlikely(res != PPM_SUCCESS))
		return res;

	/*
	 * cmd
	 */
	syscall_get_arguments(current, args->regs, 1, 1, &val);
	res = val_to_ring(args, fcntl_cmd_to_scap(val), 0, false);
	if (unlikely(res != PPM_SUCCESS))
		return res;

	return add_sentinel(args);
}<|MERGE_RESOLUTION|>--- conflicted
+++ resolved
@@ -2432,19 +2432,11 @@
 	 * pos
 	 */
 #if defined CONFIG_X86
-<<<<<<< HEAD
-	syscall_get_arguments(current, args->regs, 3, 1, &pos0);
-	syscall_get_arguments(current, args->regs, 4, 1, &pos1);
-#elif defined CONFIG_ARM && CONFIG_AEABI
-	syscall_get_arguments(current, args->regs, 4, 1, &pos0);
-	syscall_get_arguments(current, args->regs, 5, 1, &pos1);
-=======
 	syscall_get_arguments(current, args->regs, 3, 1, &pos0);
 	syscall_get_arguments(current, args->regs, 4, 1, &pos1);
 #elif defined CONFIG_ARM && CONFIG_AEABI
 	syscall_get_arguments(current, args->regs, 3, 1, &pos0);
 	syscall_get_arguments(current, args->regs, 4, 1, &pos1);
->>>>>>> 2c2ae3cd
 #else
  #error This architecture/abi not yet supported
 #endif
@@ -2563,13 +2555,8 @@
 	syscall_get_arguments(current, args->regs, 3, 1, &pos0);
 	syscall_get_arguments(current, args->regs, 4, 1, &pos1);
  #elif defined CONFIG_ARM && CONFIG_AEABI
-<<<<<<< HEAD
-	syscall_get_arguments(current, args->regs, 4, 1, &pos0);
-	syscall_get_arguments(current, args->regs, 5, 1, &pos1);
-=======
 	syscall_get_arguments(current, args->regs, 3, 1, &pos0);
 	syscall_get_arguments(current, args->regs, 4, 1, &pos1);
->>>>>>> 2c2ae3cd
  #else
   #error This architecture/abi not yet supported
  #endif
