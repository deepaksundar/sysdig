--- conflicted
+++ resolved
@@ -382,13 +382,9 @@
 	[PPME_SYSCALL_MKDIR_2_E] = {PPM_AUTOFILL, 1, APT_REG, {{AF_ID_USEDEFAULT, 0} } },
 	[PPME_SYSCALL_MKDIR_2_X] = {PPM_AUTOFILL, 2, APT_REG, {{AF_ID_RETVAL}, {0} } },
 	[PPME_SYSCALL_RMDIR_2_E] = {f_sys_empty},
-<<<<<<< HEAD
-	[PPME_SYSCALL_RMDIR_2_X] = {PPM_AUTOFILL, 2, APT_REG, {{AF_ID_RETVAL}, {0} } }
-=======
 	[PPME_SYSCALL_RMDIR_2_X] = {PPM_AUTOFILL, 2, APT_REG, {{AF_ID_RETVAL}, {0} } },
 	[PPME_SYSCALL_UNSHARE_E] = {f_sys_unshare_e},
 	[PPME_SYSCALL_UNSHARE_X] = {PPM_AUTOFILL, 1, APT_REG, {{AF_ID_RETVAL} } },
->>>>>>> ec999c1a
 };
 
 #define merge_64(hi, lo) ((((unsigned long long)(hi)) << 32) + ((lo) & 0xffffffffUL))
@@ -1020,8 +1016,6 @@
 
 #endif
 
-<<<<<<< HEAD
-=======
 // probe_kernel_read() only added in kernel 2.6.26
 #if LINUX_VERSION_CODE < KERNEL_VERSION(2, 6, 26)
 long probe_kernel_read(void *dst, const void *src, size_t size)
@@ -1039,7 +1033,6 @@
 }
 #endif
 
->>>>>>> ec999c1a
 static int ppm_get_tty(void)
 {
 	/* Locking of the signal structures seems too complicated across
